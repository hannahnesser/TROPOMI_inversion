name: TROPOMI_inversion
channels:
  - intel
  - anaconda
  - conda-forge
  - defaults
dependencies:
<<<<<<< HEAD
  - cartopy=0.17.0
  - esmf=8.0.1
  - geos=3.8.1
  - hdf5=1.10.6
  - matplotlib=3.2.2
  - netcdf-fortran=4.5.3
  - netcdf4=1.5.4
  - numpy=1.19.1
  - pandas=1.1.0
  - pillow=7.2.0
  - pip=20.2
  - python=3.8.5
  - scikit-learn=0.23.1
  - scipy=1.5.2
  - xarray=0.16.0
  - xesmf=0.3.0
=======
  - backcall=0.2.0=py_0
  - blas=1.0=mkl
  - bokeh=2.2.3=py38_0
  - bottleneck=1.3.2=py38h5c078b8_3
  - brotlipy=0.7.0=py38h27cfd23_1003
  - bzip2=1.0.8=h7b6447c_0
  - ca-certificates=2021.1.19=h06a4308_1
  - cartopy=0.17.0=py38h9cf8511_1015
  - certifi=2020.12.5=py38h06a4308_0
  - cffi=1.14.4=py38h261ae71_0
  - cftime=1.3.1=py38h6323ea4_0
  - chardet=4.0.0=py38h06a4308_1003
  - click=7.1.2=pyhd3eb1b0_0
  - cloudpickle=1.6.0=py_0
  - cryptography=3.3.1=py38h3c74f83_0
  - curl=7.71.1=hbc83047_1
  - cycler=0.10.0=py38_0
  - cytoolz=0.11.0=py38h7b6447c_0
  - dask=2021.1.0=pyhd3eb1b0_0
  - dask-core=2021.1.0=pyhd3eb1b0_0
  - decorator=4.4.2=py_0
  - distributed=2021.1.1=py38h06a4308_1
  - esmf=8.0.1=nompi_hcaa3220_2
  - esmpy=8.0.1=nompi_py38h5410a82_2
  - freetype=2.10.4=h5ab3b9f_0
  - fsspec=0.8.3=py_0
  - future=0.18.2=py38h578d9bd_3
  - geos=3.8.1=he6710b0_0
  - h5py=2.10.0=py38hd6299e0_1
  - hdf4=4.2.13=h3ca952b_2
  - hdf5=1.10.6=nompi_h7c3c948_1111
  - heapdict=1.0.1=py_0
  - icu=58.2=he6710b0_3
  - idna=2.10=pyhd3eb1b0_0
  - intel-openmp=2019.4=243
  - ipython=7.19.0=py38hb070fc8_1
  - ipython_genutils=0.2.0=pyhd3eb1b0_1
  - jedi=0.17.2=py38h06a4308_1
  - jinja2=2.11.2=pyhd3eb1b0_0
  - joblib=1.0.0=pyhd3eb1b0_0
  - jpeg=9d=h36c2ea0_0
  - kiwisolver=1.3.0=py38h2531618_0
  - krb5=1.18.2=h173b8e3_0
  - lcms2=2.11=h396b838_0
  - ld_impl_linux-64=2.33.1=h53a641e_7
  - libcurl=7.71.1=h20c2e04_1
  - libedit=3.1.20191231=h14c3975_1
  - libffi=3.3=he6710b0_2
  - libgcc-ng=9.3.0=hdf63c60_101
  - libgfortran-ng=7.5.0=hae1eefd_17
  - libgfortran4=7.5.0=hae1eefd_17
  - libnetcdf=4.7.4=nompi_hefab0ff_106
  - libpng=1.6.37=hbc83047_0
  - libssh2=1.9.0=h1ba5d50_1
  - libstdcxx-ng=9.1.0=hdf63c60_0
  - libtiff=4.1.0=h2733197_1
  - locket=0.2.1=py38h06a4308_1
  - lz4-c=1.9.3=h2531618_0
  - markupsafe=1.1.1=py38h7b6447c_0
  - matplotlib=3.2.2=1
  - matplotlib-base=3.2.2=py38hef1b27d_0
  - mkl=2019.4=243
  - mkl-service=2.3.0=py38he904b0f_0
  - mkl_fft=1.2.0=py38h23d657b_0
  - mkl_random=1.1.0=py38h962f231_0
  - msgpack-python=1.0.1=py38hff7bd54_0
  - ncurses=6.2=he6710b0_1
  - netcdf-fortran=4.5.3=nompi_hfef6a68_101
  - netcdf4=1.5.5.1=nompi_py38h1cdf482_101
  - numpy=1.19.1=py38hbc911f0_0
  - numpy-base=1.19.1=py38hfa32c7d_0
  - olefile=0.46=py_0
  - openssl=1.1.1j=h27cfd23_0
  - owslib=0.22.0=pyhd3eb1b0_0
  - packaging=20.8=pyhd3eb1b0_0
  - pandas=1.1.0=py38he6710b0_0
  - parso=0.7.0=py_0
  - partd=1.1.0=py_0
  - pexpect=4.8.0=pyhd3eb1b0_3
  - pickleshare=0.7.5=pyhd3eb1b0_1003
  - pillow=7.2.0=py38hb39fc2d_0
  - pip=20.2.4=py38_0
  - proj=7.0.0=h59a7b90_1
  - prompt-toolkit=3.0.8=py_0
  - psutil=5.7.2=py38h7b6447c_0
  - ptyprocess=0.7.0=pyhd3eb1b0_2
  - pycparser=2.20=py_2
  - pyepsg=0.4.0=py_0
  - pygments=2.7.4=pyhd3eb1b0_0
  - pykdtree=1.3.1=py38hdd07704_1002
  - pyopenssl=20.0.1=pyhd3eb1b0_1
  - pyparsing=2.4.7=pyhd3eb1b0_0
  - pyproj=2.6.1.post1=py38h7521cb9_0
  - pyshp=2.1.3=pyhd3eb1b0_0
  - pysocks=1.7.1=py38h06a4308_0
  - python=3.8.5=h7579374_1
  - python-dateutil=2.8.1=py_0
  - python_abi=3.8=1_cp38
  - pytz=2020.5=pyhd3eb1b0_0
  - pyyaml=5.4.1=py38h27cfd23_1
  - readline=8.0=h7b6447c_0
  - requests=2.25.1=pyhd3eb1b0_0
  - scikit-learn=0.23.1=py38h423224d_0
  - scipy=1.5.2=py38h0b6359f_0
  - setuptools=52.0.0=py38h06a4308_0
  - shapely=1.7.1=py38hc7361b7_1
  - six=1.15.0=py38h06a4308_0
  - sortedcontainers=2.3.0=pyhd3eb1b0_0
  - sqlite=3.33.0=h62c20be_0
  - tblib=1.7.0=py_0
  - threadpoolctl=2.1.0=pyh5ca1d4c_0
  - tk=8.6.10=hbc83047_0
  - toolz=0.11.1=pyhd3eb1b0_0
  - tornado=6.1=py38h27cfd23_0
  - traitlets=5.0.5=py_0
  - typing_extensions=3.7.4.3=py_0
  - urllib3=1.26.2=pyhd3eb1b0_0
  - wcwidth=0.2.5=py_0
  - wheel=0.36.2=pyhd3eb1b0_0
  - xarray=0.16.2=pyhd8ed1ab_0
  - xbpch=0.3.5=py_0
  - xesmf=0.3.0=py_0
  - xz=5.2.5=h7b6447c_0
  - yaml=0.2.5=h7b6447c_0
  - zict=2.0.0=py_0
  - zlib=1.2.11=h7b6447c_3
  - zstd=1.4.5=h9ceee32_0
prefix: /n/home04/hnesser/python/miniconda/envs/TROPOMI_inversion
>>>>>>> b37ff1b3
<|MERGE_RESOLUTION|>--- conflicted
+++ resolved
@@ -5,150 +5,19 @@
   - conda-forge
   - defaults
 dependencies:
-<<<<<<< HEAD
   - cartopy=0.17.0
-  - esmf=8.0.1
-  - geos=3.8.1
-  - hdf5=1.10.6
+  - dask=2021.1.0
+  - h5py=2.10.0
+  - ipython=7.19.0
   - matplotlib=3.2.2
-  - netcdf-fortran=4.5.3
-  - netcdf4=1.5.4
   - numpy=1.19.1
   - pandas=1.1.0
-  - pillow=7.2.0
-  - pip=20.2
+  - pip=20.2.4
   - python=3.8.5
   - scikit-learn=0.23.1
   - scipy=1.5.2
-  - xarray=0.16.0
+  - shapely=1.7.1
+  - xarray=0.16.2
+  - xbpch=0.3.5
   - xesmf=0.3.0
-=======
-  - backcall=0.2.0=py_0
-  - blas=1.0=mkl
-  - bokeh=2.2.3=py38_0
-  - bottleneck=1.3.2=py38h5c078b8_3
-  - brotlipy=0.7.0=py38h27cfd23_1003
-  - bzip2=1.0.8=h7b6447c_0
-  - ca-certificates=2021.1.19=h06a4308_1
-  - cartopy=0.17.0=py38h9cf8511_1015
-  - certifi=2020.12.5=py38h06a4308_0
-  - cffi=1.14.4=py38h261ae71_0
-  - cftime=1.3.1=py38h6323ea4_0
-  - chardet=4.0.0=py38h06a4308_1003
-  - click=7.1.2=pyhd3eb1b0_0
-  - cloudpickle=1.6.0=py_0
-  - cryptography=3.3.1=py38h3c74f83_0
-  - curl=7.71.1=hbc83047_1
-  - cycler=0.10.0=py38_0
-  - cytoolz=0.11.0=py38h7b6447c_0
-  - dask=2021.1.0=pyhd3eb1b0_0
-  - dask-core=2021.1.0=pyhd3eb1b0_0
-  - decorator=4.4.2=py_0
-  - distributed=2021.1.1=py38h06a4308_1
-  - esmf=8.0.1=nompi_hcaa3220_2
-  - esmpy=8.0.1=nompi_py38h5410a82_2
-  - freetype=2.10.4=h5ab3b9f_0
-  - fsspec=0.8.3=py_0
-  - future=0.18.2=py38h578d9bd_3
-  - geos=3.8.1=he6710b0_0
-  - h5py=2.10.0=py38hd6299e0_1
-  - hdf4=4.2.13=h3ca952b_2
-  - hdf5=1.10.6=nompi_h7c3c948_1111
-  - heapdict=1.0.1=py_0
-  - icu=58.2=he6710b0_3
-  - idna=2.10=pyhd3eb1b0_0
-  - intel-openmp=2019.4=243
-  - ipython=7.19.0=py38hb070fc8_1
-  - ipython_genutils=0.2.0=pyhd3eb1b0_1
-  - jedi=0.17.2=py38h06a4308_1
-  - jinja2=2.11.2=pyhd3eb1b0_0
-  - joblib=1.0.0=pyhd3eb1b0_0
-  - jpeg=9d=h36c2ea0_0
-  - kiwisolver=1.3.0=py38h2531618_0
-  - krb5=1.18.2=h173b8e3_0
-  - lcms2=2.11=h396b838_0
-  - ld_impl_linux-64=2.33.1=h53a641e_7
-  - libcurl=7.71.1=h20c2e04_1
-  - libedit=3.1.20191231=h14c3975_1
-  - libffi=3.3=he6710b0_2
-  - libgcc-ng=9.3.0=hdf63c60_101
-  - libgfortran-ng=7.5.0=hae1eefd_17
-  - libgfortran4=7.5.0=hae1eefd_17
-  - libnetcdf=4.7.4=nompi_hefab0ff_106
-  - libpng=1.6.37=hbc83047_0
-  - libssh2=1.9.0=h1ba5d50_1
-  - libstdcxx-ng=9.1.0=hdf63c60_0
-  - libtiff=4.1.0=h2733197_1
-  - locket=0.2.1=py38h06a4308_1
-  - lz4-c=1.9.3=h2531618_0
-  - markupsafe=1.1.1=py38h7b6447c_0
-  - matplotlib=3.2.2=1
-  - matplotlib-base=3.2.2=py38hef1b27d_0
-  - mkl=2019.4=243
-  - mkl-service=2.3.0=py38he904b0f_0
-  - mkl_fft=1.2.0=py38h23d657b_0
-  - mkl_random=1.1.0=py38h962f231_0
-  - msgpack-python=1.0.1=py38hff7bd54_0
-  - ncurses=6.2=he6710b0_1
-  - netcdf-fortran=4.5.3=nompi_hfef6a68_101
-  - netcdf4=1.5.5.1=nompi_py38h1cdf482_101
-  - numpy=1.19.1=py38hbc911f0_0
-  - numpy-base=1.19.1=py38hfa32c7d_0
-  - olefile=0.46=py_0
-  - openssl=1.1.1j=h27cfd23_0
-  - owslib=0.22.0=pyhd3eb1b0_0
-  - packaging=20.8=pyhd3eb1b0_0
-  - pandas=1.1.0=py38he6710b0_0
-  - parso=0.7.0=py_0
-  - partd=1.1.0=py_0
-  - pexpect=4.8.0=pyhd3eb1b0_3
-  - pickleshare=0.7.5=pyhd3eb1b0_1003
-  - pillow=7.2.0=py38hb39fc2d_0
-  - pip=20.2.4=py38_0
-  - proj=7.0.0=h59a7b90_1
-  - prompt-toolkit=3.0.8=py_0
-  - psutil=5.7.2=py38h7b6447c_0
-  - ptyprocess=0.7.0=pyhd3eb1b0_2
-  - pycparser=2.20=py_2
-  - pyepsg=0.4.0=py_0
-  - pygments=2.7.4=pyhd3eb1b0_0
-  - pykdtree=1.3.1=py38hdd07704_1002
-  - pyopenssl=20.0.1=pyhd3eb1b0_1
-  - pyparsing=2.4.7=pyhd3eb1b0_0
-  - pyproj=2.6.1.post1=py38h7521cb9_0
-  - pyshp=2.1.3=pyhd3eb1b0_0
-  - pysocks=1.7.1=py38h06a4308_0
-  - python=3.8.5=h7579374_1
-  - python-dateutil=2.8.1=py_0
-  - python_abi=3.8=1_cp38
-  - pytz=2020.5=pyhd3eb1b0_0
-  - pyyaml=5.4.1=py38h27cfd23_1
-  - readline=8.0=h7b6447c_0
-  - requests=2.25.1=pyhd3eb1b0_0
-  - scikit-learn=0.23.1=py38h423224d_0
-  - scipy=1.5.2=py38h0b6359f_0
-  - setuptools=52.0.0=py38h06a4308_0
-  - shapely=1.7.1=py38hc7361b7_1
-  - six=1.15.0=py38h06a4308_0
-  - sortedcontainers=2.3.0=pyhd3eb1b0_0
-  - sqlite=3.33.0=h62c20be_0
-  - tblib=1.7.0=py_0
-  - threadpoolctl=2.1.0=pyh5ca1d4c_0
-  - tk=8.6.10=hbc83047_0
-  - toolz=0.11.1=pyhd3eb1b0_0
-  - tornado=6.1=py38h27cfd23_0
-  - traitlets=5.0.5=py_0
-  - typing_extensions=3.7.4.3=py_0
-  - urllib3=1.26.2=pyhd3eb1b0_0
-  - wcwidth=0.2.5=py_0
-  - wheel=0.36.2=pyhd3eb1b0_0
-  - xarray=0.16.2=pyhd8ed1ab_0
-  - xbpch=0.3.5=py_0
-  - xesmf=0.3.0=py_0
-  - xz=5.2.5=h7b6447c_0
-  - yaml=0.2.5=h7b6447c_0
-  - zict=2.0.0=py_0
-  - zlib=1.2.11=h7b6447c_3
-  - zstd=1.4.5=h9ceee32_0
-prefix: /n/home04/hnesser/python/miniconda/envs/TROPOMI_inversion
->>>>>>> b37ff1b3
+  - libgfortran=3