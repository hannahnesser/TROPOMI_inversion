--- conflicted
+++ resolved
@@ -88,7 +88,6 @@
 print(start_date)
 print(end_date)
 
-<<<<<<< HEAD
 import matplotlib.pyplot as plt
 import matplotlib as mpl
 
@@ -445,10 +444,7 @@
 # # ========================================================================== #
 # # Original settings for TROPOMI operator
 # # import sys
-=======
 # print(mask_qa.shape)
->>>>>>> b5059b35
-
 # # # ========================================================================== ## Testing errors in eigenvector perturbations
 
 # # # ========================================================================== ## Diagnosing error in prior simulation part 2
