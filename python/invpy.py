'''
Generic inversion functions (this is integrated with the inversion class).
'''

import numpy as np
import pandas as pd
import xarray as xr
import pickle
import math
from scipy.stats import linregress

from os.path import join
from os import listdir

# Plotting
import matplotlib.pyplot as plt
from matplotlib import rcParams, colorbar, colors
from matplotlib.colors import LinearSegmentedColormap
from scipy.ndimage import zoom
import cartopy.crs as ccrs
import cartopy

# Import information for plotting in a consistent fashion
import sys
sys.path.append('.')
import format_plots as fp
import config

## -------------------------------------------------------------------------##
## Cluster functions
## -------------------------------------------------------------------------##
def match_data_to_clusters(data, clusters, default_value=0):
    '''
    Matches inversion data to a cluster file. 
    Parameters:
        data (np.array)        : Inversion data. Must have the same length 
                                 as the number of clusters, and must be 
                                 sorted in ascending order of cluster number 
                                 - i.e. [datapoint for cluster 1, datapoint for 
                                 cluster 2, datapoint for cluster 3...] 
        clusters (xr.Datarray) : 2d array of cluster values for each gridcell. 
                                 You can get this directly from a cluster file 
                                 used in an analytical inversion. 
                                 Dimensions: ('lat','lon')
        default_value (numeric): The fill value for the array returned. 
    Returns:
        result (xr.Datarray)   : A 2d array on the GEOS-Chem grid, with 
                                 inversion data assigned to each gridcell based 
                                 on the cluster file. 
                                 Missing data default to the default_value.
                                 Dimensions: same as clusters ('lat','lon'). 
    '''
    # check that length of data is the same as number of clusters
    clust_list = np.unique(clusters)[np.unique(clusters)!=0] # unique, nonzero clusters
    assert len(data)==len(clust_list), (f'Data length ({len(data)}) is not the same as '
                                        f'the number of clusters ({len(clust_list)}).')

    # build a lookup table from data. 
    #    data_lookup[0] = default_value (value for cluster 0), 
    #    data_lookup[1] = value for cluster 1, and so forth
    data_lookup = np.append(default_value, data)

    # use fancy indexing to map data to 2d cluster array
    cluster_index = clusters.squeeze().data.astype(int).tolist()
    result = clusters.copy().squeeze()         # has same shape/dims as clusters
    result.values = data_lookup[cluster_index] # map data to clusters

    return result

def clusters_2d_to_1d(clusters, data):
    '''
    Flattens data on the GEOS-Chem grid, and ensures the resulting order is
    ascending with respect to cluster number. 
    Parameters:
        clusters (xr.Datarray) : 2d array of cluster values for each gridcell. 
                                 You can get this directly from a cluster file 
                                 used in an analytical inversion. 
                                 Dimensions: ('lat','lon')
        data (xr.DataArray)    : Data on a 2d GEOS-Chem grid.
                                 Dimensions: ('lat','lon') 
   '''
    # Data must be a dataarray
    assert type(data) == xr.core.dataarray.DataArray, \
           "Input data must be a dataarray."

    # Combine clusters and data into one dataarray
    data = data.to_dataset(name='data')
    data['clusters'] = clusters

    # Convert to a dataframe and reset index to remove lat/lon/time
    # dimensions
    data = data.to_dataframe().reset_index()[['data', 'clusters']]

    # Remove non-cluster datapoints
    data = data[data['clusters'] > 0]

    # Sort
    data = data.sort_values(by='clusters')

    return data['data'].values

def get_one_statevec_layer(data, category=None, time=None,
                           category_list=None, time_list=None, cluster_list=None):
    '''
    Grabs only the specified category/time combo from the state vector. 
    Should result in a list of clusters which can then be mapped onto a cluster file and plotted. 
    Parameters:
        data (np.array)      : Inversion attribute. 
                               Dimensions: nstate
        category (string)    : The category you would like to extract. Must match with 
                               element(s) in in category_list.
        time (string)        : The time you would like to extract. Must match with 
                               element(s) in time_list. If there is no time, use None.
        category_list (list) : The category labels for each element of the state vector. 
                               Dimensions: nstate
        time_list (list)     : The time labels for each element of the state vector. 
                               Dimensions: nstate
        cluster_list (list)  : Cluster numbers for each element of the state vector.
                               If this option is not included, cluster numbers of the 
                               data must be in ascending order. 
                               Dimensions: nstate. 
    Returns:
        data_out (np.array)  : data subset by category & time. 
                               Dimensions: # of clusters
    '''
    # check which labels are defined
    # category
    select_by_category = False
    if (category is not None) or (category_list is not None):      # if either are defined
        if (category is not None) and (category_list is not None): # if both are defined
            select_by_category = True
        else:
            raise ValueError('Please define both category and category_list, or neither.')
    # time
    select_by_time = False
    if (time is not None) or (time_list is not None):      # if either are defined
        if (time is not None) and (time_list is not None): # if both are defined
            select_by_time = True
        else:
            raise ValueError('Please define both time and time_list, or neither.')

    # get a boolean mask for the selection
    if select_by_category and select_by_time:
        mask = (category_list==category)&(time_list==time)
    elif select_by_category:
        mask = category_list==category
    elif select_by_time:
        mask = time_list==time

    # select appropriate data
    data_out = data[mask]

    # rearrange data to put in ascending order of clusters
    if cluster_list is not None:
        cluster_idx = cluster_list[mask].astype(int)-1
        assert len(cluster_idx)==len(np.unique(cluster_idx)),\
        ('Duplicate values found in cluster index. '
         'Check that you are selecting only one cluster layer. '
         'Check that time and category are specific enough that '
         'the result corresponds to only one cluster file.')
        data_out = data_out[cluster_idx]

    return data_out

## -------------------------------------------------------------------------##
## Plotting functions : state vectors
## -------------------------------------------------------------------------##
<<<<<<< HEAD
def plot_state(data, clusters_plot, default_value=0, cbar=True, **kw):
    # Match the data to lat/lon data
    data = match_data_to_clusters(data, clusters_plot, default_value)
=======
def plot_state(data, clusters_plot, default_value=0, cbar=True,
               category=None, time=None, category_list=None,
               time_list=None, cluster_list=None, **kw):
    '''
    Plots a state vector element. 
    Parameters:
        data (np.array)         : Inversion data. 
                                  Dimensions: nstate
        clusters (xr.Datarray)  : 2d array of cluster values for each gridcell. 
                                  You can get this directly from a cluster file 
                                  used in an analytical inversion. 
                                  Dimensions: ('lat','lon')
    Optional Parameters:
        default_value (numeric) : The fill value for the array returned. 
        cbar (bool)             : Should the function a colorbar? 
        category (string)       : The category you would like to extract. Must match with 
                                  element(s) in in category_list.
        time (string)           : The time you would like to extract. Must match with 
                                  element(s) in time_list. If there is no time, use None.
        category_list (list)    : The category labels for each element of the state vector. 
                                  Dimensions: nstate
        time_list (list)        : The time labels for each element of the state vector. 
                                  Dimensions: nstate
        cluster_list (list)     : Cluster numbers for each element of the state vector.
                                  If this option is not included, the data must be 
                                  in ascending order of cluster number. 
                                  Dimensions: nstate. 
       
    Returns: 
        fig, ax, c: Figure, axis, and colorbar for an mpl plot. 
    '''
    # protect inputs from modification
    data_to_plot = np.copy(data)

    # Select one "layer" at a time
    # each "layer" corresponds to one "2d cluster file"
    # if you only have one layer in your dataset, you can skip this.
    if ((category is not None) or (time is not None)
        or (category_list is not None) or (time_list is not None)
        or (cluster_list is not None) ):
        data_to_plot = get_one_statevec_layer(data_to_plot, category=category, time=time,
                                              category_list=category_list,
                                              time_list=time_list,
                                              cluster_list=cluster_list)

    # Put the state vector layer back on the 2d GEOS-Chem grid
    # matches the data to lat/lon data using a cluster file
    data_to_plot = match_data_to_clusters(data_to_plot, clusters_plot, default_value)
>>>>>>> 722c19d5

    # Plot
    fig, ax, c = plot_state_format(data_to_plot, default_value, cbar, **kw)
    return fig, ax, c

def plot_state_format(data, default_value=0, cbar=True, **kw):
    '''
    Format and plot one layer of the state vector. 
    Parameters:
        data (xr.DataArray)     : One layer of the state vector, mapped onto a 
                                  2d GEOS-Chem grid using a cluster file. If 
                                  your state vector has only one layer, 
                                  this may contain your entire state vector.
                                  Dimensions: ('lat','lon')
        default_value (numeric) : The fill value for the array returned. 
        cbar (bool)             : Should the function plot a colorbar? 
    '''
    # Get kw
    title = kw.pop('title', '')
    kw['cmap'] = kw.get('cmap', 'viridis')
    kw['vmin'] = kw.get('vmin', data.min())
    kw['vmax'] = kw.get('vmax', data.max())
    kw['add_colorbar'] = False
    cbar_kwargs = kw.pop('cbar_kwargs', {})
    label_kwargs = kw.pop('label_kwargs', {})
    title_kwargs = kw.pop('title_kwargs', {})
    map_kwargs = kw.pop('map_kwargs', {})
    fig_kwargs = kw.pop('fig_kwargs', {})

    # Get figure
    lat_range = [data.lat.min(), data.lat.max()]
    lon_range = [data.lon.min(), data.lon.max()]
    fig, ax  = fp.get_figax(maps=True, lats=lat_range, lons=lon_range,
                            **fig_kwargs)

    # Plot data
    c = data.plot(ax=ax, snap=True, **kw)

    # Set limits
    ax.set_xlim(lon_range)
    ax.set_ylim(lat_range)

    # Add title and format map
    ax = fp.add_title(ax, title, **title_kwargs)
    ax = fp.format_map(ax, data.lat, data.lon, **map_kwargs)

    if cbar:
        cbar_title = cbar_kwargs.pop('title', '')
        cax = fp.add_cax(fig, ax)
        cb = fig.colorbar(c, ax=ax, cax=cax, **cbar_kwargs)
        cb = fp.format_cbar(cb, cbar_title)
        return fig, ax, cb
    else:
        return fig, ax, c

def plot_state_grid(data, rows, cols, clusters_plot,
                    cbar=True, **kw):
    assert rows*cols == data.shape[1], \
           'Dimension mismatch: Data does not match number of plots.'

    try:
        kw.get('vmin')
        kw.get('vmax')
    except KeyError:
        print('vmin and vmax not supplied. Plots may have inconsistent\
               colorbars.')

    try:
        titles = kw.pop('titles')
        vmins = kw.pop('vmins')
        vmaxs = kw.pop('vmaxs')
    except KeyError:
        pass

    fig_kwargs = kw.pop('fig_kwargs', {})
    fig, ax = fp.get_figax(rows, cols, maps=True,
                           lats=clusters_plot.lat, lons=clusters_plot.lon,
                            **fig_kwargs)

    if cbar:
        cax = fp.add_cax(fig, ax)
        cbar_kwargs = kw.pop('cbar_kwargs', {})

    for i, axis in enumerate(ax.flatten()):
        kw['fig_kwargs'] = {'figax' : [fig, axis]}
        try:
            kw['title'] = titles[i]
            kw['vmin'] = vmins[i]
            kw['vmax'] = vmaxs[i]
        except NameError:
            pass

        fig, axis, c = plot_state(data[:,i], clusters_plot,
                                  cbar=False, **kw)
    if cbar:
        cbar_title = cbar_kwargs.pop('title', '')
        c = fig.colorbar(c, cax=cax, **cbar_kwargs)
        c = fp.format_cbar(c, cbar_title)

    return fig, ax, c<|MERGE_RESOLUTION|>--- conflicted
+++ resolved
@@ -31,32 +31,32 @@
 ## -------------------------------------------------------------------------##
 def match_data_to_clusters(data, clusters, default_value=0):
     '''
-    Matches inversion data to a cluster file. 
-    Parameters:
-        data (np.array)        : Inversion data. Must have the same length 
-                                 as the number of clusters, and must be 
-                                 sorted in ascending order of cluster number 
-                                 - i.e. [datapoint for cluster 1, datapoint for 
-                                 cluster 2, datapoint for cluster 3...] 
-        clusters (xr.Datarray) : 2d array of cluster values for each gridcell. 
-                                 You can get this directly from a cluster file 
-                                 used in an analytical inversion. 
+    Matches inversion data to a cluster file.
+    Parameters:
+        data (np.array)        : Inversion data. Must have the same length
+                                 as the number of clusters, and must be
+                                 sorted in ascending order of cluster number
+                                 - i.e. [datapoint for cluster 1, datapoint for
+                                 cluster 2, datapoint for cluster 3...]
+        clusters (xr.Datarray) : 2d array of cluster values for each gridcell.
+                                 You can get this directly from a cluster file
+                                 used in an analytical inversion.
                                  Dimensions: ('lat','lon')
-        default_value (numeric): The fill value for the array returned. 
+        default_value (numeric): The fill value for the array returned.
     Returns:
-        result (xr.Datarray)   : A 2d array on the GEOS-Chem grid, with 
-                                 inversion data assigned to each gridcell based 
-                                 on the cluster file. 
+        result (xr.Datarray)   : A 2d array on the GEOS-Chem grid, with
+                                 inversion data assigned to each gridcell based
+                                 on the cluster file.
                                  Missing data default to the default_value.
-                                 Dimensions: same as clusters ('lat','lon'). 
+                                 Dimensions: same as clusters ('lat','lon').
     '''
     # check that length of data is the same as number of clusters
     clust_list = np.unique(clusters)[np.unique(clusters)!=0] # unique, nonzero clusters
     assert len(data)==len(clust_list), (f'Data length ({len(data)}) is not the same as '
                                         f'the number of clusters ({len(clust_list)}).')
 
-    # build a lookup table from data. 
-    #    data_lookup[0] = default_value (value for cluster 0), 
+    # build a lookup table from data.
+    #    data_lookup[0] = default_value (value for cluster 0),
     #    data_lookup[1] = value for cluster 1, and so forth
     data_lookup = np.append(default_value, data)
 
@@ -70,14 +70,14 @@
 def clusters_2d_to_1d(clusters, data):
     '''
     Flattens data on the GEOS-Chem grid, and ensures the resulting order is
-    ascending with respect to cluster number. 
-    Parameters:
-        clusters (xr.Datarray) : 2d array of cluster values for each gridcell. 
-                                 You can get this directly from a cluster file 
-                                 used in an analytical inversion. 
+    ascending with respect to cluster number.
+    Parameters:
+        clusters (xr.Datarray) : 2d array of cluster values for each gridcell.
+                                 You can get this directly from a cluster file
+                                 used in an analytical inversion.
                                  Dimensions: ('lat','lon')
         data (xr.DataArray)    : Data on a 2d GEOS-Chem grid.
-                                 Dimensions: ('lat','lon') 
+                                 Dimensions: ('lat','lon')
    '''
     # Data must be a dataarray
     assert type(data) == xr.core.dataarray.DataArray, \
@@ -102,25 +102,25 @@
 def get_one_statevec_layer(data, category=None, time=None,
                            category_list=None, time_list=None, cluster_list=None):
     '''
-    Grabs only the specified category/time combo from the state vector. 
-    Should result in a list of clusters which can then be mapped onto a cluster file and plotted. 
-    Parameters:
-        data (np.array)      : Inversion attribute. 
+    Grabs only the specified category/time combo from the state vector.
+    Should result in a list of clusters which can then be mapped onto a cluster file and plotted.
+    Parameters:
+        data (np.array)      : Inversion attribute.
                                Dimensions: nstate
-        category (string)    : The category you would like to extract. Must match with 
+        category (string)    : The category you would like to extract. Must match with
                                element(s) in in category_list.
-        time (string)        : The time you would like to extract. Must match with 
+        time (string)        : The time you would like to extract. Must match with
                                element(s) in time_list. If there is no time, use None.
-        category_list (list) : The category labels for each element of the state vector. 
+        category_list (list) : The category labels for each element of the state vector.
                                Dimensions: nstate
-        time_list (list)     : The time labels for each element of the state vector. 
+        time_list (list)     : The time labels for each element of the state vector.
                                Dimensions: nstate
         cluster_list (list)  : Cluster numbers for each element of the state vector.
-                               If this option is not included, cluster numbers of the 
-                               data must be in ascending order. 
-                               Dimensions: nstate. 
+                               If this option is not included, cluster numbers of the
+                               data must be in ascending order.
+                               Dimensions: nstate.
     Returns:
-        data_out (np.array)  : data subset by category & time. 
+        data_out (np.array)  : data subset by category & time.
                                Dimensions: # of clusters
     '''
     # check which labels are defined
@@ -165,41 +165,36 @@
 ## -------------------------------------------------------------------------##
 ## Plotting functions : state vectors
 ## -------------------------------------------------------------------------##
-<<<<<<< HEAD
-def plot_state(data, clusters_plot, default_value=0, cbar=True, **kw):
-    # Match the data to lat/lon data
-    data = match_data_to_clusters(data, clusters_plot, default_value)
-=======
 def plot_state(data, clusters_plot, default_value=0, cbar=True,
                category=None, time=None, category_list=None,
                time_list=None, cluster_list=None, **kw):
     '''
-    Plots a state vector element. 
-    Parameters:
-        data (np.array)         : Inversion data. 
+    Plots a state vector element.
+    Parameters:
+        data (np.array)         : Inversion data.
                                   Dimensions: nstate
-        clusters (xr.Datarray)  : 2d array of cluster values for each gridcell. 
-                                  You can get this directly from a cluster file 
-                                  used in an analytical inversion. 
+        clusters (xr.Datarray)  : 2d array of cluster values for each gridcell.
+                                  You can get this directly from a cluster file
+                                  used in an analytical inversion.
                                   Dimensions: ('lat','lon')
     Optional Parameters:
-        default_value (numeric) : The fill value for the array returned. 
-        cbar (bool)             : Should the function a colorbar? 
-        category (string)       : The category you would like to extract. Must match with 
+        default_value (numeric) : The fill value for the array returned.
+        cbar (bool)             : Should the function a colorbar?
+        category (string)       : The category you would like to extract. Must match with
                                   element(s) in in category_list.
-        time (string)           : The time you would like to extract. Must match with 
+        time (string)           : The time you would like to extract. Must match with
                                   element(s) in time_list. If there is no time, use None.
-        category_list (list)    : The category labels for each element of the state vector. 
+        category_list (list)    : The category labels for each element of the state vector.
                                   Dimensions: nstate
-        time_list (list)        : The time labels for each element of the state vector. 
+        time_list (list)        : The time labels for each element of the state vector.
                                   Dimensions: nstate
         cluster_list (list)     : Cluster numbers for each element of the state vector.
-                                  If this option is not included, the data must be 
-                                  in ascending order of cluster number. 
-                                  Dimensions: nstate. 
-       
-    Returns: 
-        fig, ax, c: Figure, axis, and colorbar for an mpl plot. 
+                                  If this option is not included, the data must be
+                                  in ascending order of cluster number.
+                                  Dimensions: nstate.
+
+    Returns:
+        fig, ax, c: Figure, axis, and colorbar for an mpl plot.
     '''
     # protect inputs from modification
     data_to_plot = np.copy(data)
@@ -218,7 +213,6 @@
     # Put the state vector layer back on the 2d GEOS-Chem grid
     # matches the data to lat/lon data using a cluster file
     data_to_plot = match_data_to_clusters(data_to_plot, clusters_plot, default_value)
->>>>>>> 722c19d5
 
     # Plot
     fig, ax, c = plot_state_format(data_to_plot, default_value, cbar, **kw)
@@ -226,15 +220,15 @@
 
 def plot_state_format(data, default_value=0, cbar=True, **kw):
     '''
-    Format and plot one layer of the state vector. 
-    Parameters:
-        data (xr.DataArray)     : One layer of the state vector, mapped onto a 
-                                  2d GEOS-Chem grid using a cluster file. If 
-                                  your state vector has only one layer, 
+    Format and plot one layer of the state vector.
+    Parameters:
+        data (xr.DataArray)     : One layer of the state vector, mapped onto a
+                                  2d GEOS-Chem grid using a cluster file. If
+                                  your state vector has only one layer,
                                   this may contain your entire state vector.
                                   Dimensions: ('lat','lon')
-        default_value (numeric) : The fill value for the array returned. 
-        cbar (bool)             : Should the function plot a colorbar? 
+        default_value (numeric) : The fill value for the array returned.
+        cbar (bool)             : Should the function plot a colorbar?
     '''
     # Get kw
     title = kw.pop('title', '')
