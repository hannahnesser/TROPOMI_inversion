--- conflicted
+++ resolved
@@ -72,26 +72,6 @@
 ## -------------------------------------------------------------------------##
 def match_data_to_clusters(data, clusters, default_value=0):
     '''
-<<<<<<< HEAD
-    Matches inversion data to a cluster file. 
-    Parameters:
-        data (np.array)        : Inversion data. Must have the same length 
-                                 as the number of clusters, and must be 
-                                 sorted in ascending order of cluster number 
-                                 - i.e. [datapoint for cluster 1, datapoint for 
-                                 cluster 2, datapoint for cluster 3...] 
-        clusters (xr.Datarray) : 2d array of cluster values for each gridcell. 
-                                 You can get this directly from a cluster file 
-                                 used in an analytical inversion. 
-                                 Dimensions: ('lat','lon')
-        default_value (numeric): The fill value for the array returned. 
-    Returns:
-        result (xr.Datarray)   : A 2d array on the GEOS-Chem grid, with 
-                                 inversion data assigned to each gridcell based 
-                                 on the cluster file. 
-                                 Missing data default to the default_value.
-                                 Dimensions: same as clusters ('lat','lon'). 
-=======
     Matches inversion data to a cluster file.
     Parameters:
         data (np.array)        : Inversion data. Must have the same length
@@ -110,20 +90,14 @@
                                  on the cluster file.
                                  Missing data default to the default_value.
                                  Dimensions: same as clusters ('lat','lon').
->>>>>>> 777a13a2
     '''
     # check that length of data is the same as number of clusters
     clust_list = np.unique(clusters)[np.unique(clusters)!=0] # unique, nonzero clusters
     assert len(data)==len(clust_list), (f'Data length ({len(data)}) is not the same as '
                                         f'the number of clusters ({len(clust_list)}).')
 
-<<<<<<< HEAD
-    # build a lookup table from data. 
-    #    data_lookup[0] = default_value (value for cluster 0), 
-=======
     # build a lookup table from data.
     #    data_lookup[0] = default_value (value for cluster 0),
->>>>>>> 777a13a2
     #    data_lookup[1] = value for cluster 1, and so forth
     data_lookup = np.append(default_value, data)
 
@@ -134,19 +108,6 @@
 
     return result
 
-<<<<<<< HEAD
-def clusters_2d_to_1d(clusters, data):
-    '''
-    Flattens data on the GEOS-Chem grid, and ensures the resulting order is
-    ascending with respect to cluster number. 
-    Parameters:
-        clusters (xr.Datarray) : 2d array of cluster values for each gridcell. 
-                                 You can get this directly from a cluster file 
-                                 used in an analytical inversion. 
-                                 Dimensions: ('lat','lon')
-        data (xr.DataArray)    : Data on a 2d GEOS-Chem grid.
-                                 Dimensions: ('lat','lon') 
-=======
 def clusters_2d_to_1d(clusters, data, fill_value=0):
     '''
     Flattens data on the GEOS-Chem grid, and ensures the resulting order is
@@ -158,7 +119,6 @@
                                  Dimensions: ('lat','lon')
         data (xr.DataArray)    : Data on a 2d GEOS-Chem grid.
                                  Dimensions: ('lat','lon')
->>>>>>> 777a13a2
    '''
     # Data must be a dataarray
     assert type(data) == xr.core.dataarray.DataArray, \
@@ -187,27 +147,6 @@
 def get_one_statevec_layer(data, category=None, time=None,
                            category_list=None, time_list=None, cluster_list=None):
     '''
-<<<<<<< HEAD
-    Grabs only the specified category/time combo from the state vector. 
-    Should result in a list of clusters which can then be mapped onto a cluster file and plotted. 
-    Parameters:
-        data (np.array)      : Inversion attribute. 
-                               Dimensions: nstate
-        category (string)    : The category you would like to extract. Must match with 
-                               element(s) in in category_list.
-        time (string)        : The time you would like to extract. Must match with 
-                               element(s) in time_list. If there is no time, use None.
-        category_list (list) : The category labels for each element of the state vector. 
-                               Dimensions: nstate
-        time_list (list)     : The time labels for each element of the state vector. 
-                               Dimensions: nstate
-        cluster_list (list)  : Cluster numbers for each element of the state vector.
-                               If this option is not included, cluster numbers of the 
-                               data must be in ascending order. 
-                               Dimensions: nstate. 
-    Returns:
-        data_out (np.array)  : data subset by category & time. 
-=======
     Grabs only the specified category/time combo from the state vector.
     Should result in a list of clusters which can then be mapped onto a cluster file and plotted.
     Parameters:
@@ -227,7 +166,6 @@
                                Dimensions: nstate.
     Returns:
         data_out (np.array)  : data subset by category & time.
->>>>>>> 777a13a2
                                Dimensions: # of clusters
     '''
     # check which labels are defined
@@ -269,8 +207,6 @@
 
     return data_out
 
-<<<<<<< HEAD
-=======
 ## -------------------------------------------------------------------------##
 ## Reduced rank inversion functions
 ## -------------------------------------------------------------------------##
@@ -421,104 +357,6 @@
     print('Calculated PPH.')
     return pph
 
-# def edecomp(matrix, eval_threshold=None, number_of_evals=None):
-#     print('... Calculating eigendecomposition ...')
-
-#     # Check that the matrix is symmetric
-#     assert np.allclose(matrix, matrix.T, rtol=1e-5), \
-#            'The provided matrix is not symmetric.'
-
-#     # Perform the eigendecomposition of the prior pre-conditioned Hessian
-#     # We return the evals of the projection, not of the
-#     # prior pre-conditioned Hessian.
-#     if (eval_threshold is None) and (number_of_evals is None):
-#          evals, evecs = eigh(pph)
-#     elif (eval_threshold is None):
-#         n = pph.shape[0]
-#         evals, evecs = eigh(pph, subset_by_index=[n - number_of_evals,
-#                                                   n - 1])
-#     else:
-#         evals, evecs = eigh(pph, subset_by_value=[eval_threshold, np.inf])
-#     print('Eigendecomposition complete.')
-
-#     # Sort evals and evecs by eval
-#     idx = np.argsort(evals)[::-1]
-#     evals = evals[idx]
-#     evecs = evecs[:,idx]
-
-#     # Force all evals to be non-negative
-#     if (evals < 0).sum() > 0:
-#         print('Negative eigenvalues. Maximum negative value is %.2e. Setting negative eigenvalues to zero.' \
-#             % (evals[evals < 0].min()))
-#         evals[evals < 0] = 0
-
-#     # Check for imaginary eigenvector components and force all
-#     # eigenvectors to be only the real component.
-#     if np.any(np.iscomplex(evecs)):
-#         print('Imaginary eigenvectors exist at index %d of %d. Forcing eigenvectors to real component alone.' \
-#               % ((np.where(np.iscomplex(evecs))[1][0] - 1), len(evecs)))
-#         evecs = np.real(evecs)
-
-#     # Saving result to our instance.
-#     print('Saving eigenvalues and eigenvectors to instance.')
-#     # self.evals = evals/(1 + evals)
-#     self.evals_h = evals
-#     self.evals_q = evals/(1 + evals)
-#     self.evecs = evecs
-#     print('... Complete ...\n')
-
-# def solve_inversion(k, y, ya, so, xa, sa, calculate_cost=True):
-#     '''
-#     Calculate the solution to an analytic Bayesian inversion for the
-#     given Inversion object. The solution includes the posterior state
-#     vector (xhat), the posterior error covariance matrix (shat), and
-#     the averaging kernel (A). The function prints out progress statements
-#     and information about the posterior solution, including the value
-#     of the cost function at the prior and posterior, the number of
-#     negative state vector elements in the posterior solution, and the
-#     DOFS of the posterior solution.
-#     '''
-#     print('... Solving inversion ...')
-
-#     # Check if the errors are diagonal or not and, if so, modify
-#     # calculations involving the error covariance matrices
-#     sainv = inv_cov_matrix(sa)
-#     kTsoinv = multiply_data_by_inv_cov(k.T, so)
-
-#     # Calculate the cost function at the prior.
-#     if calculate_cost:
-#         print('Calculating the cost function at the prior mean.')
-#         cost_prior = cost_func(ya, y, so, xa, xa, sa)
-
-#     # Calculate the posterior error.
-#     print('Calculating the posterior error.')
-#     shat = np.array(inv(kTsoinv @ k + sainv))
-
-#     # Calculate the posterior mean
-#     print('Calculating the posterior mean.')
-#     xhat = np.array(xa + (shat @ kTsoinv @ (y - ya)))
-#     print('     Negative cells: %d' % xhat[xhat < 0].sum())
-
-#     # Calculate the averaging kernel.
-#     print('Calculating the averaging kernel.')
-#     a = np.array(identity(xa.shape[0]) - shat @ sainv)
-#     dofs = np.diag(a)
-#     print('     DOFS: %.2f' % np.trace(a))
-
-#     # Calculate the new set of modeled observations.
-#     print('Calculating updated modeled observations.')
-#     yhat = np.array(k @ xhat + c)
-
-#     # Calculate the cost function at the posterior. Also calculate the
-#     # number of negative cells as an indicator of inversion success.
-#     if calculate_cost:
-#         print('Calculating the cost function at the posterior mean.')
-#         cost_post = cost_func(yhat, y, so, xhat, xa, sa)
-
-#     print('... Complete ...\n')
-
-#     return xhat, shat, a, yhat
-
 ## -------------------------------------------------------------------------##
 ## Source attribution functions
 ## -------------------------------------------------------------------------##
@@ -564,7 +402,6 @@
                           'max' : data_frame.max(axis=1)})
     return stats
 
->>>>>>> 777a13a2
 ## -------------------------------------------------------------------------##
 ## Plotting functions : state vectors
 ## -------------------------------------------------------------------------##
@@ -572,34 +409,6 @@
                category=None, time=None, category_list=None,
                time_list=None, cluster_list=None, **kw):
     '''
-<<<<<<< HEAD
-    Plots a state vector element. 
-    Parameters:
-        data (np.array)         : Inversion data. 
-                                  Dimensions: nstate
-        clusters (xr.Datarray)  : 2d array of cluster values for each gridcell. 
-                                  You can get this directly from a cluster file 
-                                  used in an analytical inversion. 
-                                  Dimensions: ('lat','lon')
-    Optional Parameters:
-        default_value (numeric) : The fill value for the array returned. 
-        cbar (bool)             : Should the function a colorbar? 
-        category (string)       : The category you would like to extract. Must match with 
-                                  element(s) in in category_list.
-        time (string)           : The time you would like to extract. Must match with 
-                                  element(s) in time_list. If there is no time, use None.
-        category_list (list)    : The category labels for each element of the state vector. 
-                                  Dimensions: nstate
-        time_list (list)        : The time labels for each element of the state vector. 
-                                  Dimensions: nstate
-        cluster_list (list)     : Cluster numbers for each element of the state vector.
-                                  If this option is not included, the data must be 
-                                  in ascending order of cluster number. 
-                                  Dimensions: nstate. 
-       
-    Returns: 
-        fig, ax, c: Figure, axis, and colorbar for an mpl plot. 
-=======
     Plots a state vector element.
     Parameters:
         data (np.array)         : Inversion data.
@@ -626,7 +435,6 @@
 
     Returns:
         fig, ax, c: Figure, axis, and colorbar for an mpl plot.
->>>>>>> 777a13a2
     '''
     # protect inputs from modification
     data_to_plot = np.copy(data)
@@ -652,17 +460,6 @@
 
 def plot_state_format(data, default_value=0, cbar=True, **kw):
     '''
-<<<<<<< HEAD
-    Format and plot one layer of the state vector. 
-    Parameters:
-        data (xr.DataArray)     : One layer of the state vector, mapped onto a 
-                                  2d GEOS-Chem grid using a cluster file. If 
-                                  your state vector has only one layer, 
-                                  this may contain your entire state vector.
-                                  Dimensions: ('lat','lon')
-        default_value (numeric) : The fill value for the array returned. 
-        cbar (bool)             : Should the function plot a colorbar? 
-=======
     Format and plot one layer of the state vector.
     Parameters:
         data (xr.DataArray)     : One layer of the state vector, mapped onto a
@@ -672,7 +469,6 @@
                                   Dimensions: ('lat','lon')
         default_value (numeric) : The fill value for the array returned.
         cbar (bool)             : Should the function plot a colorbar?
->>>>>>> 777a13a2
     '''
     # Get kw
     title = kw.pop('title', '')
