import xarray as xr
from dask.diagnostics import ProgressBar
import dask.array as da
from dask import is_dask_collection
import numpy as np
# from numpy import diag as diags
# from numpy import identity
from numpy.linalg import inv, norm #, eigh
from scipy.sparse import diags, identity
from scipy.stats import linregress
from scipy.linalg import eigh
import pandas as pd
import copy
import warnings

# clustering
from sklearn.cluster import KMeans

import math

# Plotting
import matplotlib.pyplot as plt
from matplotlib import rcParams, colorbar, colors
from matplotlib.colors import LinearSegmentedColormap
from scipy.ndimage import zoom
import cartopy.crs as ccrs
import cartopy

# Import information for plotting in a consistent fashion
import config
import format_plots as fp
import invpy as ip
import gcpy as gc

# Other font details
rcParams['font.family'] = 'sans-serif'
rcParams['font.sans-serif'] = 'AppleGothic'
rcParams['font.size'] = config.LABEL_FONTSIZE*config.SCALE
rcParams['text.usetex'] = True
# rcParams['mathtext.fontset'] = 'stixsans'
rcParams['text.latex.preamble'] = r'\usepackage{cmbright}'
rcParams['axes.titlepad'] = 0

'''
This class creates an inversion object that contains the quantities
 necessary for conducting an analytic inversion. It also defines the
following functions:
    calculate_c             Calculate the constant in y = Kx + c
    obs_mod_diff            Calculate the difference between modeled
                            observations and observations (y - Kx)
    cost_func               Calculate the cost function for a given x
    solve_inversion         Solve the analytic inversion, inclduing the
                            posterior emissions, error, and information
                            content
It also defines the following plotting functions:
    plot_state              Plot a state vector on an emissions grid
    plot_state_grid         Plot multiple state vectors on multiple
                            emissions grids
    plot_multiscale_grid    Plot the grid for a reduced dimension,
                            multiscale emissions state vector
'''

class Inversion:
<<<<<<< HEAD
    # Set global class attributes
    state_dim = 'nstate' # This is only partially implemented
    obs_dim = 'nobs' # This is only partially implemented
    dims = {'xa' : [state_dim], 'sa' : [state_dim, state_dim],
            'y' : [obs_dim], 'ya' : [obs_dim], 'so' : [obs_dim, obs_dim],
            'c' : [obs_dim], 'k' : [obs_dim, state_dim],
            'xhat' : [state_dim],
            'yhat' : [obs_dim],   'shat' : [state_dim, state_dim],
            'dofs' : [state_dim], 'a'    : [state_dim, state_dim],
            'rf' : None}

=======
### todo: this should really be set in each class that needs it
    # Set global variables 
    dims = {'xa'   : ['nstate'], 'sa'   : ['nstate', 'nstate'],
            'y'    : ['nobs'],   'so'   : ['nobs', 'nobs'],     
            'ya'   : ['nobs'],   'k'    : ['nobs', 'nstate'],  
            'c'    : ['nobs'],   'xhat' : ['nstate'],
            'yhat' : ['nobs'],   'shat' : ['nstate', 'nstate'],
            'dofs' : ['nstate'], 'a'    : ['nstate', 'nstate']}
>>>>>>> 722c19d5
    def __init__(self, k, xa, sa, y, ya, so, c=None, regularization_factor=1,
                 k_is_positive=False):
        '''
        Define an inversion object with the following required
        inputs:
            k               The Jacobian matrix for the forward model,
                            K = dy/dx, which represents the sensitivity of the
                            simulated observations to each element of the
                            state vector
            xa              The prior for the state vector
            sa              The prior error variances as a vector. This class
                            is not currently written to accept error
                            covariances (such a change would be simple to
                            implement).
            y               The observations
            ya              The simulated observations generated from the prior
                            state vector
            so              The observational error variances as a vector,
                            including errors from the forward model and the
                            observations. This class is not currently written
                            to accept error covariances, though such a change
                            would be simple to implement
        All inputs can either be arrays or arrays. Any arrays passed to the
        class will be coerced into xarrays.

        The object also accepts the following inputs:
            c                        An array or file name containing a vector
                                     of dimension nobs that represents the
                                     intercept of the forward model:
                                            y = F(x) + c
            regularization_factor    A regularization factor gamma defined in
                                     the cost function as
                            J(x) = (x-xa)T Sa (x-xa) + gamma(y-Kx)T So (y-Kx).
                                     The regularization factor changes the
                                     weighting of the observational term
                                     relative to the prior term by reducing So
                                     by a factor of gamma.
            k_is_positive            A flag indicating whether the Jacobian
                                     has already been checked for negative
                                     elements. Set to true if you have already
                                     checked for negative elements, or if you 
                                     want to keep negative elements (e.g. OH). 
                                     Default is False.

        The object then defines the following:
            nstate          The dimension of the state vector
            nobs            The dimension of the observation vector
            xhat            Empty, held for the posterior state vector
            shat            Empty, held for the posterior error
            a               Empty, held for the averaging kernel, a measure
                            of the information content of the inverse system
            yhat            Empty, the updated simulated observations, defined
                            as y = Kxhat + c
        '''
        print('... Initializing inversion object ...')

        # Read in the elements of the inversion
        self.regularization_factor = regularization_factor

        # Read in the prior elements first because that allows us to calculate
        # nstate and thus the chunk size in that dimension
        print('Loading the prior and prior error.')
        self.xa = self.read(xa, dims=self.dims['xa'])
        self.sa = self.read(sa, dims=self.dims['sa'])

        # Save out the state vector dimension
        self.nstate = self.xa.shape[0]
        print(f'State vector dimension : {self.nstate}\n')

        # Load observational data
        print('Loading the Jacobian, observations, and observational error.')
        self.k = self.read(k, dims=self.dims['k'])
        self.y = self.read(y, dims=self.dims['y'])
        self.ya = self.read(ya, dims=self.dims['ya'])
        self.so = self.read(so, dims=self.dims['so'])

        # Save out the observation vector dimension
        self.nobs = self.y.shape[0]
        print(f'Observation vector dimension : {self.nobs}\n')

        # Modify so by the regularization factor
        if self.regularization_factor != 1:
            self.so /= self.regularization_factor

        # Check that the dimensions match up
<<<<<<< HEAD
        self._check_dimensions(dims)
=======
        self._check_dimensions()
>>>>>>> 722c19d5

        # Force k to be positive
        if not k_is_positive:
            print('Checking the Jacobian for negative values.')
            if (self.k < 0).any():
                print('Forcing negative values of the Jacobian to 0.\n')
                self.k = np.where(self.k > 0, self.k, 0)

        # Solve for the constant c.
        if c is None:
            print('Calculating c as c = y - F(xa) = y - ya')
            self.c = self.calculate_c()
        else:
            self.c = self.read(c, dims=self.dims['c'])

        # Now create some holding spaces for values that may be filled
        # in the course of solving the inversion.
        self.xhat = None
        self.shat = None
        self.a = None
        self.dofs = None # diagonal elements of A
        self.yhat = None

        print('... Complete ...\n')

    #########################
    ### UTILITY FUNCTIONS ###
    #########################
    def read(self, item, dims=None, **kwargs):
        # If item is a string or a list, load the file
        if type(item) == str:
<<<<<<< HEAD
            item = gc.read_file(*[item], **kwargs)

        # Force the items to be dataarrays
        if type(item) != np.ndarray:
            item = np.array(item)

        # Reshape 1D arrays to be (-1, 1)
        if self._find_dimension(item) == 1:
            item = item.reshape(-1,1)
=======
            item = np.array(gc.read_file(*[item], **kwargs),dtype=np.float32)        
        # Force the items to np.arrays with float32 (to save memory)
        else:
            item = np.array(item,dtype=np.float32)
        return item
>>>>>>> 722c19d5

        return item

    def save(self, attribute:str, file_name=None):
        item = getattr(self, attribute)

        # Get file name
        if file_name is None:
            file_name = attribute

        item.to_netcdf(f'{file_name}.nc')

    def add_attr_to_dataset(self, ds:xr.Dataset, attr_str:str, dims):
        '''
        Adds an attribute from Inversion instance to an xarray Dataset. Modiefies Dataset inplace.
        '''
        attr = getattr(self, attr_str)
        if attr is None:
            print(f'{attr_str} has not been assigned yet - skipping.')
        else:
            try: 
                attr = attr.squeeze()
            except Exception: 
                pass
            if dims is None: # for 0-d attributes
                ds = ds.assign_attrs({attr_str : attr})
            else:
                ds[attr_str] = xr.DataArray(data=attr, dims=dims)

    def to_dataset(self):
        '''
        Convert an instance of the Inversion object to an xarray Dataset.
        Vectors are stored as DataArrays, and scalars are stored
        as attributes in the Dataset.
        '''
        # warn that there is no custom implementation for each subclass
        if type(self)!=Inversion:
            warnings.warn('Inversion.to_xarray will only export Inversion class attributes. Attributes from subclasses (e.g. ReducedRankInversion) are not currently included.',
                          stacklevel=2)

        # intialize dataset
        ds = xr.Dataset()

<<<<<<< HEAD
        # Add attributes to the dataset
        attrs = ['state_vector', 'k', 'xa', 'sa', 'y', 'y_base', 'so', 'c',
                 'xhat', 'shat', 'a', 'y_out', 'dofs', 'rf']
        for attr in attrs:
            self.add_attr_to_dataset(ds, attr, Inversion.dims[attr])

        return ds

    def _check_dimensions(self, dims):
=======
        # store vectors as DataArrays
        # inputs
        self.add_attr_to_dataset(ds, 'k',     ('nobs','nstate'))
        self.add_attr_to_dataset(ds, 'xa',    ('nstate'))
        self.add_attr_to_dataset(ds, 'sa',    ('nstate'))
        self.add_attr_to_dataset(ds, 'y',     ('nobs'))
        self.add_attr_to_dataset(ds, 'ya',    ('nobs'))
        self.add_attr_to_dataset(ds, 'so',    ('nobs'))
        # outputs
        self.add_attr_to_dataset(ds, 'c',     ('nobs'))
        self.add_attr_to_dataset(ds, 'xhat',  ('nstate'))
        self.add_attr_to_dataset(ds, 'shat',  ('nstate','nstate'))
        self.add_attr_to_dataset(ds, 'a',     ('nstate','nstate'))
        self.add_attr_to_dataset(ds, 'ya',    ('nobs'))
        self.add_attr_to_dataset(ds, 'dofs',  ('nstate'))
        # scalar values (stored as attributes, dims=None)
        self.add_attr_to_dataset(ds, 'regularization_factor', None)

        return ds

    def _check_dimensions(self):
        # Check whether the items in the object match the dimensions


>>>>>>> 722c19d5
        # Check whether all inputs have the right dimensions
        assert self.k.shape[1] == self.nstate, \
               'Dimension mismatch: Jacobian and prior.'
        assert self.k.shape[0] == self.nobs, \
               'Dimension mismatch: Jacobian and observations.'
        assert self.so.shape[0] == self.nobs, \
               'Dimension mismatch: observational error'
        assert self.sa.shape[0] == self.nstate, \
               'Dimension mismatch: prior error.'

    @staticmethod
    def _find_dimension(data):
        if len(data.shape) == 1:
            return 1
        elif data.shape[1] == 1:
            return 1
        else:
            return 2

    ####################################
    ### STANDARD INVERSION FUNCTIONS ###
    ####################################
    def calculate_c(self):
        '''
        Calculate c for the forward model, defined as ybase = Kxa + c.
        Save c as an element of the object.
        '''
        c = self.ya - self.k @ self.xa
        return c

<<<<<<< HEAD
    def obs_mod_diff(self, x):
        '''
        Calculate the difference between the true observations y and the
        simulated observations Kx + c for a given x. It returns this
        difference as a vector.

        Parameters:
            x      The state vector at which to evaluate the difference
                   between the true and simulated observations
        Returns:
            diff   The difference between the true and simulated observations
                   as a vector
        '''
        diff = self.y - (self.k @ x + self.c)
        return diff

=======
>>>>>>> 722c19d5
    def cost_func(self, x, y):
        '''
        Calculate the value of the Bayesian cost function
            J(x) = (x - xa)T Sa (x-xa) + regularization_factor(y - Kx)T So (y - Kx)
        for a given x. Prints out that value and the contributions from
        the emission and observational terms.

        Parameters:
            x      The state vector at which to evaluate the cost function
            y      The observations vector at which to evaluate the cost function 
                   Note that by definition y=Kx+c, so: ya=Kxa+c, and yhat=Kxhat+c
        Returns:
            cost   The value of the cost function at x
        '''

        # Calculate the observational component of the cost function
<<<<<<< HEAD
        cost_obs = (self.y - y).T @ diags(1/self.so) @ (self.y - y)
=======
        cost_obs = (self.y - y).T \
                   @ diags(1/self.so) @ (self.y-y) 
>>>>>>> 722c19d5

        # Calculate the emissions/prior component of the cost function
        cost_emi = (x - self.xa).T @ diags(1/self.sa) @ (x - self.xa)

        # Calculate the total cost, print out information on the cost, and
        # return the total cost function value
        cost = cost_obs + cost_emi
        print('     Cost function: %.2f (Emissions: %.2f, Observations: %.2f)'
              % (cost, cost_emi, cost_obs))
        return cost

    def solve_inversion(self):
        '''
        Calculate the solution to an analytic Bayesian inversion for the
        given Inversion object. The solution includes the posterior state
        vector (xhat), the posterior error covariance matrix (shat), and
        the averaging kernel (A). The function prints out progress statements
        and information about the posterior solution, including the value
        of the cost function at the prior and posterior, the number of
        negative state vector elements in the posterior solution, and the
        DOFS of the posterior solution.
        '''
        print('... Solving inversion ...')

        # Check if the errors are diagonal or not and, if so, modify
        # calculations involving the error covariance matrices
        if (self._find_dimension(self.sa) == 1):
            sainv = diags(1/self.sa)
        else:
            sainv = inv(self.sa)

        if (self._find_dimension(self.so) == 1):
            kTsoinv = (self.k.T/self.so)
        else:
            kTsoinv = self.k.T @ inv(self.so)

        # Reshape y, ya, xa, and c to include the trailing 1
        # this is required to play nice with sparse matrix
        self.y  = self.y.reshape(-1,1)
        self.ya = self.ya.reshape(-1,1)
        self.xa = self.xa.reshape(-1,1)
        self.c  = self.c.reshape(-1,1)
        
        # Calculate the cost function at the prior.
        print('Calculating the cost function at the prior mean.')
        cost_prior = self.cost_func(self.xa, self.ya)

        # Calculate the posterior error.
        print('Calculating the posterior error.')
        self.shat = np.array(inv(kTsoinv @ self.k + sainv))

        # Calculate the posterior mean
        print('Calculating the posterior mean.')
<<<<<<< HEAD
        self.xhat = np.array(self.xa +
                             (self.shat @ kTsoinv @ (self.y - self.ya)))
        print('     Negative cells: %d' % self.xhat[self.xhat < 0].sum())
=======
        self.xhat = self.xa + (self.shat @ kTsoinv @ (self.y - self.ya))
>>>>>>> 722c19d5

        # Calculate the averaging kernel.
        print('Calculating the averaging kernel.')
        self.a = np.array(identity(self.nstate) - self.shat @ sainv)
        self.dofs = np.diag(self.a)
        print('     DOFS: %.2f' % np.trace(self.a))

        # Calculate the new set of modeled observations.
        print('Calculating updated modeled observations.')
        self.yhat = np.array(self.k @ self.xhat + self.c)

        # Calculate the cost function at the posterior. Also calculate the
        # number of negative cells as an indicator of inversion success.
        print('Calculating the cost function at the posterior mean.')
        cost_post = self.cost_func(self.xhat, self.yhat)

        # Calculate the cost function at the posterior. Also calculate the
        # number of negative cells as an indicator of inversion success.
        print('Calculating the cost function at the posterior mean.')
        cost_post = self.cost_func(self.xhat, self.yhat)
        print('     Negative cells: %d' % self.xhat[self.xhat < 0].sum())

        # Convert results back to numpy array (some are sparse matrices)
        self.xhat = np.array(self.xhat)
        self.yhat = np.array(self.yhat)
        self.shat = np.array(self.shat)
        self.a    = np.array(self.a)

        print('... Complete ...\n')

    ##########################
    ### PLOTTING FUNCTIONS ###
    ##########################

    def plot_state(self, attribute, clusters_plot, default_value=0,
                   cbar=True, **kw):
        # Get the data from the attribute argument. The attribute argument
        # is either a string or a string and int. ## EXPAND COMMENT HERE
        try:
            attribute, selection = attribute
            data = getattr(self, attribute)[:, selection]
            attribute_str = attribute + '_' + str(selection)
        except ValueError:
            data = getattr(self, attribute)
            attribute_str = attribute

        kw['title'] = kw.get('title', attribute_str)

        # Match the data to lat/lon data
        fig, ax, c = ip.plot_state(np.array(data).squeeze(), clusters_plot,
                                   default_value, cbar, **kw)
        return fig, ax, c

    def plot_state_grid(self, attributes, rows, cols, clusters_plot,
                        cbar=True, **kw):
        assert rows*cols == len(attributes), \
               'Dimension mismatch: Data does not match number of plots.'

        try:
            kw.get('vmin')
            kw.get('vmax')
        except KeyError:
            print('vmin and vmax not supplied. Plots may have inconsistent\
                   colorbars.')

        try:
            titles = kw.pop('titles')
            vmins = kw.pop('vmins')
            vmaxs = kw.pop('vmaxs')
        except KeyError:
            pass

        fig_kwargs = kw.pop('fig_kwargs', {})
        fig, ax = fp.get_figax(rows, cols, maps=True,
                               lats=clusters_plot.lat, lons=clusters_plot.lon,
                                **fig_kwargs)

        if cbar:
            cax = fp.add_cax(fig, ax)
            cbar_kwargs = kw.pop('cbar_kwargs', {})

        for i, axis in enumerate(ax.flatten()):
            kw['fig_kwargs'] = {'figax' : [fig, axis]}
            try:
                kw['title'] = titles[i]
                kw['vmin'] = vmins[i]
                kw['vmax'] = vmaxs[i]
            except NameError:
                pass

            fig, axis, c = self.plot_state(attributes[i], clusters_plot,
                                           cbar=False, **kw)
        if cbar:
            cbar_title = cbar_kwargs.pop('title', '')
            c = fig.colorbar(c, cax=cax, **cbar_kwargs)
            c = fp.format_cbar(c, cbar_title)

        return fig, ax, c

class InversionLoop(Inversion):
    """
    Exactly the same as Inversion, but implements a simple loop for solve_inversion.
    Can only handle diagonal (1D) s_o values. Loop is based on Lu & Danny's code.

    This function can handle a K which does not fit in memory. Just make sure to 
    read it in as list of filepaths, which will force use of Dask. 

    Unique Parameters:
        obs_subset_size     The number of observations which are processed in each 
                            iteration of the loop. The optimal size for this appears
                            to depend on the number of processors/memory you are
                            using so if it's taking more than ~5 minutes per loop you
                            may want to adjust. 
    """
    def __init__(self, k, xa, sa, y, ya, so, c=None, regularization_factor=1,
                k_is_positive=False, obs_subset_size=300000):
        super().__init__(k, xa, sa, y, ya, so, c=c, 
                         regularization_factor=regularization_factor,
                         k_is_positive=k_is_positive)
        # save obs_subset_size, the size of chunks you want your inversion processed in
        self.obs_subset_size = obs_subset_size
        # require diagonal observational errors
        assert len(so.squeeze().shape)==1, 'Observation errors (so) must be diagonal.'
        # todo: relax the SA is diagonal requirment using Dask.
        assert len(sa.squeeze().shape)==1, 'Prior errors (sa) must be diagonal.'
    
    # Use the read functions from ReducedMemoryInversion
    # Don't inherit because that function is changing too rapidly.  
    @staticmethod
    def make_dims_1d_if_diagonal(item,dims):
        # check if item is a diagonal of a square matrix (2D w/ same dim twice) 
        item_is_diag = (len(dims) == 2) and (dims[0] == dims[1]) and \
                       (len(item.shape) == 1)
        if item_is_diag: 
            dims = [dims[0]]
        return dims

    def read(self, item, dims=None, chunks={}, **kwargs):
        """
        We use a modified read function which uses data arrays instead of numpy arrays.
        It also ensures that diagonal errors have correct (1d) dimensions. 
        """
        # If item is a string or a list, load the file
        if type(item) in [str, list]:
            item = self._load(item, dims=dims, **kwargs)

        # Force the items to be dataarrays
        if type(item) != xr.core.dataarray.DataArray:
            dims = self.make_dims_1d_if_diagonal(item, dims) # replace with 1d dims if diagonal
            item = self._to_dataarray(item, dims=dims) 

        return item

    def cost_func(self, x, y):
        '''
        Modified from Inversion.cost_func to use numpy arrays only. 

        Calculate the value of the Bayesian cost function
            J(x) = (x - xa)T Sa (x-xa) + regularization_factor(y - Kx)T So (y - Kx)
        for a given x. Prints out that value and the contributions from
        the emission and observational terms. This cost function 

        Parameters:
            x      The state vector at which to evaluate the cost function
            y      The observations vector at which to evaluate the cost function 
                   Note that by definition y=Kx+c, so: ya=Kxa+c, and yhat=Kxhat+c
        Returns:
            cost   The value of the cost function at x
        '''

        # Calculate the observational component of the cost function
        cost_obs = (self.y.data - y.data).T \
                   @ diags(1/self.so.data) @ (self.y.data-y.data)

        # Calculate the emissions/prior component of the cost function
        cost_emi = (x.data - self.xa.data).T \
                  @ diags(1/self.sa.data) @ (x.data - self.xa.data)

        # Calculate the total cost, print out information on the cost, and
        # return the total cost function value
        cost = cost_obs + cost_emi
        print('     Cost function: %.2f (Emissions: %.2f, Observations: %.2f)'
              % (cost, cost_emi, cost_obs))
        return cost

    # Code taken Lu Shen & Daniel Varon's TROPOMI_Inversion script
    def solve_inversion(self): 
        # Initialize slicing array to read in a few observations at a time
        ind_slice  = np.append(np.arange(0,self.nobs,self.obs_subset_size),self.nobs)
        # Initialize two parts of the inversion equation
        KT_invSo_K     = np.zeros([self.nstate,self.nstate], dtype=float) 
        KT_invSo_ydiff = np.zeros([self.nstate], dtype=float) 

        # Inverse of prior error covariance matrix, inv(S_a)
        invSa = diags(1/self.sa.data)   # Inverse of prior error covariance matrix 
        # Define gamma for convenience 
        gamma = self.regularization_factor

        # ==========================================================================================
        # Now we will assemble different terms of the analytical inversion.
        #
        # These are the terms of eq. (5) and (6) in Zhang et al. (2018) ACP:
        # "Monitoring global OH concentrations using satellite observations of atmospheric methane".
        #
        # Specifically, we are going to solve:
        #   xhat = xA + G*(y-K*xA) 
        #        = xA + inv(gamma*K^T*inv(S_o)*K + inv(S_a)) * gamma*K^T*inv(S_o) * (y-K*xA)
        #
        # In the code below this becomes
        #   xhat = xA + inv(gamma*kT_invso       + inv(S_a)) * gamma*kT_invSo_ydiff
        #        = xA + ratio
        # ========================================================================================== 
        # Process observations obs_subset_size observations at a time
        for islice in np.arange(len(ind_slice)-1): 
            istart = ind_slice[islice] 
            iend   = ind_slice[islice+1] 
            print(f'Processing observations {istart}-{iend} out of {self.nobs}...')

            # grab just this subset of the observations
            K  = self.k[istart:iend,:].load().data
            so = self.so[istart:iend].load().data
            y  = self.y[istart:iend].load().data
            ya = self.ya[istart:iend].load().data

            # Define KT_invSo = K^T*inv(S_o)
            KT = K.transpose() 
            KT_invSo = KT * 1/so 

            # Parts of inversion equation - for this slice of observations only
            KT_invSo_K_islice     = KT_invSo@K            # K^T*inv(S_o)*K 
            KT_invSo_ydiff_islice = KT_invSo@(y - ya)     # K^T*inv(S_o)*(y-K*xA) 

            # Add each slice to running sums 
            KT_invSo_K     += KT_invSo_K_islice 
            KT_invSo_ydiff += KT_invSo_ydiff_islice 

            # Solve for posterior scaling factors, xhat 
            ratio = inv(gamma*KT_invSo_K + invSa)@(gamma*KT_invSo_ydiff) 
            xhat = self.xa.data + ratio 
            self.xhat = self._to_dataarray(np.array(xhat).squeeze(),
                                          dims=Inversion.dims['xhat'])

        # Calculate the posterior error.
        print('Calculating the posterior error.')
        self.shat = inv(KT_invSo_K + invSa) 

        # Calculate the new set of modeled observations.
        print('Calculating updated modeled observations.')
        self.yhat = self.k@self.xhat + self.c 
        if is_dask_collection(self.yhat): self.yhat = self.yhat.compute().load()

        # Calculate the averaging kernel.
        print('Calculating the averaging kernel.')
        a = identity(self.nstate) - self.shat @ invSa
        self.a = self._to_dataarray(np.array(a).squeeze(),dims=Inversion.dims['a']) 

        # Calculate DOFS
        self.dofs = np.diag(self.a.data)
        print('     DOFS: %.2f' % np.trace(self.a))

        # Calculate the cost function at the prior.
        print('Calculating the cost function at the prior mean.')
        cost_prior = self.cost_func(self.xa, self.ya)  

        # Calculate the cost function at the posterior. 
        print('Calculating the cost function at the posterior mean.')
        cost_post = self.cost_func(self.xhat, self.yhat)

        # Calculate the # of negative cells as an indicator of inversion success. 
        print('     Negative cells: %d' % self.xhat[self.xhat < 0].sum())
        print('... Complete ...\n')

class ReducedRankInversion(Inversion):
    def __init__(self, k, xa, sa, y, ya, so, c=None, regularization_factor=1,
                 k_is_positive=False, rank=None):
        # We inherit from the inversion class and create space for
        # the reduced rank solutions.
        Inversion.__init__(k, xa, sa, y, ya, so, c,
                           regularization_factor, k_is_positive)

        # We create space for the rank
        self.rank = rank

        # We also want to save the eigendecomposition values
        self.evals_q = None
        self.evals_h = None
        self.evecs = None

        # and for the final solutions
        self.xhat_proj = None
        self.xhat_kproj = None
        self.xhat_fr = None

        self.shat_proj = None
        self.shat_kproj = None

        self.a_proj = None
        self.a_kproj = None

    ########################################
    ### REDUCED RANK INVERSION FUNCTIONS ###
    ########################################
    def get_rank(self, pct_of_info=None, rank=None, snr=None):
        frac = np.cumsum(self.evals_q/self.evals_q.sum())
        if sum(x is not None for x in [pct_of_info, rank, snr]) > 1:
            raise AttributeError('Conflicting arguments provided to determine rank.')
        elif sum(x is not None for x in [pct_of_info, rank, snr]) == 0:
            raise AttributeError('Must provide one of pct_of_info, rank, or snr.')
        elif pct_of_info is not None:
            diff = np.abs(frac - pct_of_info)
            rank = np.argwhere(diff == np.min(diff))[0][0]
            print('Calculated rank from percent of information: %d' % rank)
            print('     Percent of information: %.4f%%' % (100*pct_of_info))
            print('     Signal-to-noise ratio: %.2f' % self.evals_h[rank])
        elif snr is not None:
            diff = np.abs(self.evals_h - snr)
            rank = np.argwhere(diff == np.min(diff))[0][0]
            print('Calculated rank from signal-to-noise ratio : %d' % rank)
            print('     Percent of information: %.4f%%' % (100*frac[rank]))
            print('     Signal-to-noise ratio: %.2f' % snr)
        elif rank is not None:
            print('Using defined rank: %d' % rank)
            print('     Percent of information: %.4f%%' % (100*frac[rank]))
            print('     Signal-to-noise ratio: %.2f' % self.evals_h[rank])
        return rank

    def pph(self):
        # Calculate the prior pre-conditioned Hessian assuming
        # that the errors are diagonal
        if ((self._find_dimension(self.sa) == 1) and
            (self._find_dimension(self.so) == 1)):
            pph = (data.sa**0.5)*data.k.T
            pph = xr.dot(pph, (pph.T/data.so))
        elif self._find_dimension(self.sa) == 1:
            pph = (data.sa**0.5)*data.k.T
            pph = pph @ inv(data.so) @ pph.T
        else:
            pph = data.sa**0.5 @ data.k.T
            pph = pph @ inv(data.so) @ pph.T
        print('Calculated PPH.')
        return pph

    def edecomp(self, pph=None, eval_threshold=None, number_of_evals=None):
        print('... Calculating eigendecomposition ...')
        # Calculate the prior pre-conditioned Hessian
        if pph is None:
            pph = self.pph()

        # Check that the PPH is symmetric
        assert np.allclose(pph, pph.T, rtol=1e-5), \
               'The prior pre-conditioned Hessian is not symmetric.'

        # Perform the eigendecomposition of the prior pre-conditioned Hessian
        # We return the evals of the projection, not of the
        # prior pre-conditioned Hessian.
        if (eval_threshold is None) and (number_of_evals is None):
             evals, evecs = eigh(pph)
        elif (eval_threshold is None):
            n = pph.shape[0]
            evals, evecs = eigh(pph, subset_by_index=[n - number_of_evals,
                                                      n - 1])
        else:
            evals, evecs = eigh(pph, subset_by_value=[eval_threshold, np.inf])
        print('Eigendecomposition complete.')

        # Sort evals and evecs by eval
        idx = np.argsort(evals)[::-1]
        evals = evals[idx]
        evecs = evecs[:,idx]

        # Force all evals to be non-negative
        if (evals < 0).sum() > 0:
            print('Negative eigenvalues. Maximum negative value is %.2e. Setting negative eigenvalues to zero.' \
                % (evals[evals < 0].min()))
            evals[evals < 0] = 0

        # Check for imaginary eigenvector components and force all
        # eigenvectors to be only the real component.
        if np.any(np.iscomplex(evecs)):
            print('Imaginary eigenvectors exist at index %d of %d. Forcing eigenvectors to real component alone.' \
                  % ((np.where(np.iscomplex(evecs))[1][0] - 1), len(evecs)))
            evecs = np.real(evecs)

        # Saving result to our instance.
        print('Saving eigenvalues and eigenvectors to instance.')
        # self.evals = evals/(1 + evals)
        self.evals_h = evals
        self.evals_q = evals/(1 + evals)
        self.evecs = evecs
        print('... Complete ...\n')

    def projection(self, pct_of_info=None, rank=None, snr=None):
        # Conduct the eigendecomposition of the prior pre-conditioned
        # Hessian
        if ((self.evals_h is None) or
            (self.evals_q is None) or
            (self.evecs is None)):
            self.edecomp()

        # Subset the evecs according to the rank provided.
        rank = self.get_rank(pct_of_info=pct_of_info, rank=rank, snr=snr)
        evecs_subset = self.evecs[:,:rank]

        # Calculate the prolongation and reduction operators and
        # the resulting projection operator.
        prolongation = (evecs_subset.T * self.sa**0.5).T
        reduction = (1/self.sa**0.5) * evecs_subset.T
        projection = prolongation @ reduction

        return rank, prolongation, reduction, projection

    # Need to add in cost function and other information here
    def solve_inversion_proj(self, pct_of_info=None, rank=None):
        print('... Solving projected inversion ...')
        # Conduct the eigendecomposition of the prior pre-conditioned
        # Hessian
        if ((self.evals_h is None) or
            (self.evals_q is None) or
            (self.evecs is None)):
            self.edecomp()

        # Subset the evecs according to the rank provided.
        rank = self.get_rank(pct_of_info=pct_of_info, rank=rank)

        # Calculate a few quantities that will be useful
        sa_sqrt = diags(self.sa**0.5)
        sa_sqrt_inv = diags(1/self.sa**0.5)
        # so = self.regularization_factor*self.so
        so_inv = diags(1/self.so)
        # so_sqrt_inv = diags(1/so**0.5)

        # Subset evecs and evals
        vk = self.evecs[:, :rank]
        # wk = so_sqrt_inv @ self.k @ sa_sqrt @ vk
        lk = self.evals_h[:rank].reshape((1, -1))

        # Make lk into a matrix
        lk = np.repeat(lk, self.nstate, axis=0)

        # Calculate the solutions
        self.xhat_proj = (np.asarray(sa_sqrt
                                    @ ((vk/(1+lk)) @ vk.T)
                                    @ sa_sqrt @ self.k.T @ so_inv
                                    @ self.obs_mod_diff(self.xa))
                         + self.xa)
        self.shat_proj = np.asarray(sa_sqrt
                                    @ (((1/(1+lk))*vk) @ vk.T)
                                    @ sa_sqrt)
        # self.shat_proj = sa_sqrt @ self.shat_proj_sum(rank) @ sa_sqrt
        self.a_proj = np.asarray(sa_sqrt
                                 @ (((lk/(1+lk))*vk) @ vk.T)
                                 @ sa_sqrt_inv)
        print('... Complete ...\n')

    def solve_inversion_kproj(self, pct_of_info=None, rank=None):
        print('... Solving projected Jacobian inversion ...')
        # Get the projected solution
        self.solve_inversion_proj(pct_of_info=pct_of_info, rank=rank)

        # Calculate a few quantities that will be useful
        sa = diags(self.sa)

        # Calculate the solutions
        self.xhat_kproj = self.xhat_proj
        self.shat_kproj = np.asarray((identity(self.nstate) - self.a_proj) @ sa)
        self.a_kproj = self.a_proj
        print('... Complete ...\n')

    def solve_inversion_fr(self, pct_of_info=None, rank=None):
        print('... Solving full rank approximation inversion ...')
        self.solve_inversion_kproj(pct_of_info=pct_of_info, rank=rank)

        so_inv = diags(1/self.so)
        d = self.obs_mod_diff(self.xa)

        self.xhat_fr = self.shat_kproj @ self.k.T @ so_inv @ d
        print('... Complete ...\n')

    ##########################
    ### PLOTTING FUNCTIONS ###
    ##########################

    def plot_info_frac(self, aspect=1.75, relative=True, **kw):
        fig_kwargs = kw.pop('fig_kwargs', {})
        fig, ax = fp.get_figax(aspect=aspect, **fig_kwargs)

        label = kw.pop('label', '')
        color = kw.pop('color', plt.cm.get_cmap('inferno')(5))
        ls = kw.pop('ls', '-')
        lw = kw.pop('lw', 3)
        text = kw.pop('text', True)
        if kw:
            raise TypeError('Unexpected kwargs provided: %s' % list(kw.keys()))

        frac = np.cumsum(self.evals_q/self.evals_q.sum())
        snr_idx = np.argwhere(self.evals_q >= 0.5)[-1][0]
        ax.plot(frac, label=label, c=color, ls=ls, lw=lw)

        if text:
            ax.scatter(snr_idx, frac[snr_idx], s=10*config.SCALE, c=color)
            ax.text(snr_idx + self.nstate*0.05, frac[snr_idx],
                    r'SNR $\approx$ 1',
                    ha='left', va='top',
                    fontsize=config.LABEL_FONTSIZE*config.SCALE,
                    color=color)
            ax.text(snr_idx + self.nstate*0.05, frac[snr_idx] - 0.075,
                    'n = %d' % snr_idx,
                    ha='left', va='top',
                    fontsize=config.LABEL_FONTSIZE*config.SCALE,
                    color=color)
            ax.text(snr_idx + self.nstate*0.05, frac[snr_idx] - 0.15,
                    r'$f_{DOFS}$ = %.2f' % frac[snr_idx],
                    ha='left', va='top',
                    fontsize=config.LABEL_FONTSIZE*config.SCALE,
                    color=color)

        ax = fp.add_legend(ax)
        ax = fp.add_labels(ax,
                           xlabel='Eigenvector Index',
                           ylabel='Fraction of DOFS')
        ax = fp.add_title(ax, title='Information Content Spectrum')

        return fig, ax

class ReducedRankJacobian(ReducedRankInversion):
    def __init__(self, k, xa, sa, y, ya, so, c=None, regularization_factor=1,
                 k_is_positive=False, rank=None):
        # Inherit from the parent class.
        ReducedRankInversion.__init__(self, k, xa, sa, y, ya, so, c,
                                      regularization_factor, k_is_positive,
                                      rank)
        self.model_runs = 0

    # Rewrite to take any prolongation matrix?
    def update_jacobian(self, forward_model,
                        pct_of_info=None, rank=None, snr=None,
                        prolongation=None, reduction=None):
        # Retrieve the prolongation operator associated with this
        # instance of the Jacobian for the rank specified by the
        # function call. These are the eigenvectors that we will perturb.
        if sum(x is not None
               for x in [pct_of_info, rank, snr, prolongation]) > 1:
            raise AttributeError('Conflicting arguments provided to determine rank.')
        elif sum(x is not None
                 for x in [pct_of_info, rank, snr, prolongation]) == 0:
            raise AttributeError('Must provide one of pct_of_info, rank, or prolongation.')
        elif (((prolongation is not None) and (reduction is None)) or
              ((prolongation is None) and (reduction is not None))):
            raise AttributeError('Only one of prolongation or reduction is provided.')
        elif (prolongation is not None) and (reduction is not None):
            print('Using given prolongation and reduction.')
        else:
            print('Calculating prolongation and reduction.')
            _, prolongation, reduction, _ = self.projection(pct_of_info=pct_of_info,
                                                            rank=rank,
                                                            snr=snr)

        # Run the perturbation runs
        perturbations = forward_model @ prolongation

        # Project to the full dimension
        k = perturbations @ reduction

        # Save to a new instance
        new = ReducedRankJacobian(k=k,
                                  xa=copy.deepcopy(self.xa),
                                  sa=copy.deepcopy(self.sa),
                                  y=copy.deepcopy(self.y),
                                  ya=copy.deepcopy(self.ya),
                                  so=copy.deepcopy(self.so),
                                  regularization_factor=self.regularization_factor)
        new.model_runs = copy.deepcopy(self.model_runs) + prolongation.shape[1]

        # Do the eigendecomposition
        new.edecomp()

        # And solve the inversion
        new.solve_inversion()
        # new.solve_inversion_kproj(rank=floor(rank/2))

        return new

    def filter(self, true, mask):
        self_f = copy.deepcopy(self)
        true_f = copy.deepcopy(true)

        skeys = [k for k in dir(self_f) if k[:4] == 'shat']
        xkeys = [k for k in dir(self_f) if k[:4] == 'xhat']
        akeys = [k for k in dir(self_f) if (k == 'a') or (k[:2] == 'a_')]

        for obj in [true_f, self_f]:
            # update jacobian and DOFS
            setattr(obj, 'k', getattr(obj, 'k')[:, mask])
            setattr(obj, 'dofs', getattr(obj, 'dofs')[mask])

            for keylist in [skeys, xkeys, akeys]:
                for k in keylist:
                    try:
                        if getattr(obj, k).ndim == 1:
                            # update true_f and self_f posterior mean
                            setattr(obj, k, getattr(obj, k)[mask])
                        else:
                            # update true_f and self_f posterior variance
                            setattr(obj, k, getattr(obj, k)[mask, :][:, mask])
                    except AttributeError:
                        pass

        # some plotting functions
        true_f.xhat_long = copy.deepcopy(true.xhat)
        true_f.xhat_long[~mask] = 1
        self_f.xhat_long = copy.deepcopy(self.xhat)
        self_f.xhat_long[~mask] = 1

        return self_f, true_f

class ReducedDimensionJacobian(ReducedRankInversion):
    def __init__(self, k, xa, sa, y, ya, so, c=None, regularization_factor=1,
                 reduced_memory=False, available_memory_GB=None,
                 k_is_positive=False, rank=None):

        # state_vector    A vector containing an index for each state vector
        #                 element (necessary for multiscale grid methods).

        # Inherit from the parent class.
        ReducedRankInversion.__init__(self, k, xa, sa, y, ya, so, c,
                                      regularization_factor, reduced_memory,
                                      available_memory_GB, k_is_positive,
                                      rank)

        self.state_vector = np.arange(1, self.nstate+1, 1)
        self.perturbed_cells = np.array([])
        self.model_runs = 0

    def merge_cells_kmeans(self, label_idx, clusters_plot, cluster_size):
        labels = np.zeros(self.nstate)
        labels[label_idx] = label_idx + 1
        # the +1 here is countered by a -1 later--this is a fix for
        # pythonic indexing
        labels = ip.match_data_to_clusters(labels,
                                               clusters_plot)
        labels = labels.to_dataframe('labels').reset_index()
        labels = labels[labels['labels'] > 0]
        labels['labels'] -= 1

        # Now do kmeans clustering
        n_clusters = int(len(label_idx)/cluster_size)
        labels_new = KMeans(n_clusters=n_clusters,
                            random_state=0)
        labels_new = labels_new.fit(labels[['lat', 'lon']])

        # Print out some information
        label_stats = np.unique(labels_new.labels_, return_counts=True)
        print('Number of clusters: %d' % len(label_stats[0]))
        print('Cluster size: %d' % cluster_size)
        print('Maximum number of grid boxes in a cluster: %d' \
              % max(label_stats[1]))
        print('Average number of grid boxes in a cluster: %.2f' \
              % np.mean(label_stats[1]))
        print('...')

        # save the information
        labels = labels.assign(new_labels=labels_new.labels_+1)
        labels[['labels', 'new_labels']] = labels[['labels',
                                                   'new_labels']].astype(int)

        return labels

    def aggregate_cells_kmeans(self, clusters_plot,
                               n_cells, n_cluster_size=None,
                               dofs_e=None):
        print('... Generating multiscale grid ...')

        # If first aggregation
        if len(self.state_vector) == self.nstate:
            # Get the indices associated with the most significant
            # grid boxes
            sig_idx = self.dofs.argsort()[::-1]

            new_sv = np.zeros(self.nstate)

            # Iterate through n_cells
            n_cells = np.append(0, n_cells)
            nidx = np.cumsum(n_cells)
            for i, n in enumerate(n_cells[1:]):
                # get cluster size
                if n_cluster_size is None:
                    cluster_size = i+2
                else:
                    cluster_size = n_cluster_size[i]

                # get the indices of interest
                sub_sig_idx = sig_idx[nidx[i]:nidx[i+1]]

                new_labels = self.merge_cells_kmeans(sub_sig_idx,
                                                     clusters_plot,
                                                     cluster_size)

                new_sv[new_labels['labels']] = new_labels['new_labels']+new_sv.max()
                added_model_runs = len(np.unique(new_sv))

        # If second aggregation (i.e. disaggregation)
        else:
            # expected DOFS
            # Group the previous estimate of the DOFS by the state vector
            dofs_e = pd.DataFrame(copy.deepcopy(dofs_e))
            dofs_e = dofs_e.groupby(copy.deepcopy(self.state_vector)).sum()
            dofs_e = np.array(dofs_e).reshape(-1,)

            # Normallize by the number of grid cellls in each cluster
            _, count = np.unique(self.state_vector, return_counts=True)
            dofs_per_cell_e = dofs_e/count

            # Calculate the difference (absolute and relative)
            dofs_diff = self.dofs - dofs_per_cell_e
            dofs_diff_rel = dofs_diff/dofs_per_cell_e

            # Ignore grid cells that are already at native resolution
            dofs_diff[count == 1] = 0

            # Get the indices associated with the largest differences
            sig_idx = dofs_diff.argsort()[::-1] + 1

            new_sv = copy.deepcopy(self.state_vector)
            count = 0
            i = 0
            while count <= n_cells[0]:
                idx = np.where(sig_idx[i] == self.state_vector)[0]
                renumber_idx = np.where(sig_idx[i] < self.state_vector)[0]
                new_sv[renumber_idx] += len(idx) - 1
                new_sv[idx] = np.arange(new_sv[idx[0]],
                                        new_sv[idx[0]] + len(idx))
                count += len(idx) - 1
                i += 1
            print('%d cells disaggregated' % (i-1))
            added_model_runs = count
            # now renumber

        # if we're at the point of disaggregating cells
        # take the largest sig_idx[1]
        # set all indices equal to new, unique values
        # count the number of new indices
        # while less than n_cells, continue
        print('Number of state vector elements: %d' \
              % len(np.unique(new_sv)))
        print('... Complete ...\n')

        return new_sv, added_model_runs


    def disaggregate_k_ms(self):
        # Create space for the full resolution Jacobian
        k_fr = np.zeros((self.nobs, len(self.state_vector)))
        for i in range(1, self.nstate+1):
            # get the column indices for the new Jacobian
            cols_idx = np.where(self.state_vector == i)[0]

            # get the Jacobian values
            ki = self.k[:, i-1]/len(cols_idx)
            ki = np.tile(ki.reshape(-1, 1), (1, len(cols_idx)))

            # fill in
            k_fr[:, cols_idx] = ki
        return k_fr

    def calculate_k(self, forward_model):
        k_ms = pd.DataFrame(forward_model)
        k_ms = k_ms.groupby(self.state_vector, axis=1).sum()
        self.k = np.array(k_ms)

    def calculate_prior(self, xa_abs, sa):
        xa_abs_ms = pd.DataFrame(xa_abs).groupby(self.state_vector).sum()

        sa_abs = pd.DataFrame(sa*xa_abs)
        sa_abs_ms = (sa_abs**2).groupby(self.state_vector).sum()**0.5
        sa_ms = sa_abs_ms/xa_abs_ms

        self.xa_abs = np.array(xa_abs_ms).reshape(-1,)
        self.xa = np.ones(self.nstate).reshape(-1,)
        self.sa = np.array(sa_ms).reshape(-1,)

    def update_jacobian_rd(self, forward_model, xa_abs, sa, clusters_plot,
                           pct_of_info=None, rank=None, snr=None,
                           n_cells=[100, 200],
                           n_cluster_size=[1, 2],
                           dofs_e=None,
                           k_base=None):#, #threshold=0,
                        # perturbation_factor=0.5):
        '''
        This function generates a multi-scale Jacobian on the basis
        of the information content, as given by the diagonal elements
        of the averaging kernel. It maintains the native resolution
        for the grid cells with the highest information content while
        aggregating together grid cells with lower information content
        using K means clustering. The user must provide the number of
        desired number of grid cells and the number of grid cells per
        cluster for each aggregation level. It accepts the following
        arguments:
            forward_model       the true Jacobian
            clusters_plot       the mapping from the grid cells to state
                                vector number
            pct_of_info         currently not used
            rank                currently not used
            snr                 currently not used
            n_cells             the number of native resolution grid
                                cells to be used in the aggregation
                                scheme (integer or list of integers);
                                defaults to [100, 200]
            n_cluster_size      the number of native resolution grid
                                cells to aggregate together at each level
                                of aggregation; defaults to [1, 2]
            k_base              currently defaults to previous k
        Example:
            Passing n_cells=[100, 200], n_cluster_size=[1, 2] will
            generate a state vector where the 100 grid cells with highest
            information content maintain the native resolution (i.e.
            cluster size = 1) and the 200 grid cells with next highest
            information content will be aggregated into clusters with size
            2. The final state vector will have dimension 200.
        '''

        if k_base is None:
            k_base = copy.deepcopy(self.k)

        # We start by creating a new instance of the class. This
        # is where
        new = ReducedRankJacobian(k=k_base,
                                  xa=copy.deepcopy(self.xa),
                                  sa=copy.deepcopy(self.sa),
                                  y=copy.deepcopy(self.y),
                                  ya=copy.deepcopy(self.ya),
                                  so=copy.deepcopy(self.so))
        new.state_vector = copy.deepcopy(self.state_vector)
        new.dofs = copy.deepcopy(self.dofs)
        new.model_runs = copy.deepcopy(self.model_runs)
        new.regularization_factor = copy.deepcopy(self.regularization_factor)
        _, counts = np.unique(self.state_vector, return_counts=True)

        # If previously optimized, set significance to 0
        # if len(self.perturbed_cells) > 0:
        if np.any(counts > 1):
            print('Ignoring previously optimized grid cells.')
            # significance[self.perturbed_cells] = 0
            new.dofs[counts == 1] = 0

        # We need the new state vector first. This gives us the
        # clusterings of the base resolution state vector
        # elements as dictated by n_cells and n_cluster_size.
        new.state_vector, new_runs = new.aggregate_cells_kmeans(clusters_plot,
                                                       n_cells=n_cells,
                                                       n_cluster_size=  n_cluster_size,
                                                       dofs_e=dofs_e)
        new.model_runs += new_runs

        # We calculate the number of model runs and the counts of
        # each cluster
        elements, counts = np.unique(new.state_vector, return_counts=True)

        # # Now update the Jacobian
        new.nstate = len(elements)
        new.calculate_k(forward_model)
        new.calculate_prior(xa_abs=xa_abs, sa=sa)

        # Adjust the regularization_factor
        new.regularization_factor = self.regularization_factor*new.nstate/self.nstate
        # THIS NEEDS TO BE FIXED NOW THAT WE DEFINE SO/REG FACTOR IN
        # INITIALIZATION

        # Update the value of c in the new instance
        new.calculate_c()

        # And do the eigendecomposition
        new.edecomp()

        # And solve the inversion
        new.solve_inversion()

        # And save a long xhat/shat/avker (start by saving them as
        # an unphysical value so that we can check for errors)
        new.xhat_long = np.ones(len(new.state_vector))
        new.dofs_long = np.zeros(len(new.state_vector))
        for i in range(1, new.nstate + 1):
            idx = np.where(new.state_vector == i)[0]
            new.xhat_long[idx] = new.xhat[i - 1]
            new.dofs_long[idx] = new.dofs[i - 1]

        print('NUMBER OF MODEL RUNS : %d' % new.model_runs)

        return new

    def plot_multiscale_grid(self, clusters_plot, **kw):
        # Get KW
        title = kw.pop('title', '')
        fig_kwargs = kw.pop('fig_kwargs', {})
        title_kwargs = kw.pop('title_kwargs', {})
        map_kwargs = kw.pop('map_kwargs', {})
        kw['colors'] = kw.pop('colors', 'black')
        kw['linewidths'] = kw.pop('linewidths', 1)

        # Plot
        nstate = len(np.unique(self.state_vector)[1:])
        data = ip.match_data_to_clusters(self.state_vector,
                                           clusters_plot, default_value=0)
        data_zoomed = zoom(data.values, 50, order=0, mode='nearest')
        fig, ax = fp.get_figax(maps=True, lats=data.lat, lons=data.lon,
                               **fig_kwargs)
        ax.contour(data_zoomed, levels=np.arange(0, nstate, 1),
                   extent=[data.lon.min(), data.lon.max(),
                           data.lat.min(), data.lat.max()],
                   **kw)
        ax = fp.add_title(ax, title, **title_kwargs)
        ax = fp.format_map(ax, data.lat, data.lon, **map_kwargs)

        return fig, ax

class ReducedMemoryInversion(ReducedRankJacobian):
    def __init__(self, k, xa, sa, y, ya, so, c=None, regularization_factor=1,
                 k_is_positive=False, rank=None, available_memory_GB=None):

        '''
            reduced_memory           This flag (default false) will determine
                                     whether or not to read in the file or
                                     arrays provided in chunks.
            available_memory_GB      If reduced_memory is True, both the number
                                     of cores and the memory available (in
                                     gigabytes) must be provided.
            k_is_positive            A flag indicating whether the Jacobian
                                     has already been checked for negative
                                     elements. Default is False.
        '''

        # Check that available memory is provided
        assert available_memory_GB is not None, \
               'Available memory is not provided.'

        # Set initial chunk values [BROKEN]
        max_chunk_size = gc.calculate_chunk_size(available_memory_GB)
        chunk_size = math.floor(max_chunk_size**0.5)
        self.chunks = {state_dim : -1, obs_dim : None}

        # Before inheriting from the parent class, we are going to load
        # all of the items using chunks.
<<<<<<< HEAD
        xa = self.read(xa, 'xa')
        sa = self.read(sa, 'sa')
        k = self.read(k, 'k')
        y = self.read(y, 'y')
        ya = self.read(ya, 'ya')
        so = self.read(so, 'so')
=======

        # Read in the prior elements first because that allows us to calculate
        # nstate and thus the chunk size in that dimension.
        
        print('Loading the prior and prior error.')
        xa = self.read(xa, dims=Inversion.dims['xa'], chunks=chunks)
        sa = self.read(sa, dims=Inversion.dims['sa'], chunks=chunks)

        # Save out the state vector dimension
        self.nstate = xa.shape[0]
        print(f'State vector dimension : {self.nstate}\n')

        # Update the chunks for the nobs dimension accordingly
        max_chunk_size = gc.calculate_chunk_size(available_memory_GB)
        chunks['nobs'] = int(max_chunk_size/self.nstate)

        # Load observational data
        k = self.read(k, dims=Inversion.dims['k'], chunks=chunks)
        y = self.read(y, dims=Inversion.dims['y'], chunks=chunks)
        ya = self.read(ya, dims=Inversion.dims['ya'], chunks=chunks)
        so = self.read(so, dims=Inversion.dims['so'], chunks=chunks)
>>>>>>> 722c19d5

        # Inherit from the parent class.
        ReducedRankJacobian.__init__(self, k, xa, sa, y, ya, so, c,
                                     regularization_factor, k_is_positive,
                                     rank)

        # Save out chunks
        self.chunks = chunks


    #########################
    ### UTILITY FUNCTIONS ###
    #########################
<<<<<<< HEAD
    def read(self, item, item_name, **kwargs):
        # If item is a string or a list, load the file
        if type(item) in [str, list]:
            item = self._load(item, item_name, **kwargs)

        # Force the items to be dataarrays
        if type(item) != xr.core.dataarray.DataArray:
            item = self._to_dataarray(item, item_name)
=======
    @staticmethod
    def make_dims_1d_if_diagonal(item,dims):
        # check if item is a diagonal of a square matrix (2D w/ same dim twice) 
        item_is_diag = (len(dims) == 2) and (dims[0] == dims[1]) and \
                       (len(item.shape) == 1)
        if item_is_diag: 
            dims = [dims[0]]
        return dims

    def read(self, item, dims=None, chunks={}, **kwargs):
        # If item is a string or a list, load the file
        if type(item) in [str, list]:
            item = self._load(item, dims=dims, chunks=chunks,
                              **kwargs)

        # Force the items to be dataarrays
        if type(item) != xr.core.dataarray.DataArray:
            dims = self.make_dims_1d_if_diagonal(item, dims) # replace with 1d dims if diagonal
            item = self._to_dataarray(item, dims=dims, chunks=chunks)
>>>>>>> 722c19d5

        return item

    def _load(self, item, item_name, **kwargs):
        # This function is only called by read()
        # Add chunks to kwargs.
        kwargs['chunks'] = {k : self.chunks[k] for k in self.dims[item_name]}
        if type(item) == list:
            # If it's a list, set some specific settings for open_mfdataset
            # This currently assumes that the coords are not properly set,
            # which was an oopsy when making the K0 datasets.
            kwargs['combine'] = 'nested'
            kwargs['concat_dim'] = self.dims[item_name]
        else:
            item = [item]

        item = gc.read_file(*item, **kwargs)
        return item

    def _to_dataarray(self, item, item_name):
        # If it's a dataset, require that there be only one variable
        if type(item) == xr.core.dataset.Dataset:
            variables = list(item.keys())
            assert len(variables) == 1, \
                  'A dataset with multiple variables was provided. This \
                   class requires that any datasets contain only one \
                   variable.'
            item = item[variables[0]]
        # Else convert to a dataarray
        else:
            assert dims is not None, \
                   'Creating an xarray dataset and dims is not provided.'
            chunks = {k : self.chunks[k] for k in self.dims[item_name]}
            item = xr.DataArray(item, dims=tuple(self.dims[item_name]))
            if len(chunks) > 0:
                item = item.chunk(chunks)
        return item

    def save(self, attribute:str, file_name=None):
        item = getattr(self, attribute)

        # Get file name
        if file_name is None:
            file_name = attribute

        with ProgressBar():
                item.to_netcdf(f'{file_name}.nc')

    ###########################
    ### INVERSION FUNCTIONS ###
    ###########################
    def solve_inversion(self):
        ...<|MERGE_RESOLUTION|>--- conflicted
+++ resolved
@@ -61,7 +61,6 @@
 '''
 
 class Inversion:
-<<<<<<< HEAD
     # Set global class attributes
     state_dim = 'nstate' # This is only partially implemented
     obs_dim = 'nobs' # This is only partially implemented
@@ -73,16 +72,6 @@
             'dofs' : [state_dim], 'a'    : [state_dim, state_dim],
             'rf' : None}
 
-=======
-### todo: this should really be set in each class that needs it
-    # Set global variables 
-    dims = {'xa'   : ['nstate'], 'sa'   : ['nstate', 'nstate'],
-            'y'    : ['nobs'],   'so'   : ['nobs', 'nobs'],     
-            'ya'   : ['nobs'],   'k'    : ['nobs', 'nstate'],  
-            'c'    : ['nobs'],   'xhat' : ['nstate'],
-            'yhat' : ['nobs'],   'shat' : ['nstate', 'nstate'],
-            'dofs' : ['nstate'], 'a'    : ['nstate', 'nstate']}
->>>>>>> 722c19d5
     def __init__(self, k, xa, sa, y, ya, so, c=None, regularization_factor=1,
                  k_is_positive=False):
         '''
@@ -123,8 +112,8 @@
             k_is_positive            A flag indicating whether the Jacobian
                                      has already been checked for negative
                                      elements. Set to true if you have already
-                                     checked for negative elements, or if you 
-                                     want to keep negative elements (e.g. OH). 
+                                     checked for negative elements, or if you
+                                     want to keep negative elements (e.g. OH).
                                      Default is False.
 
         The object then defines the following:
@@ -145,8 +134,8 @@
         # Read in the prior elements first because that allows us to calculate
         # nstate and thus the chunk size in that dimension
         print('Loading the prior and prior error.')
-        self.xa = self.read(xa, dims=self.dims['xa'])
-        self.sa = self.read(sa, dims=self.dims['sa'])
+        self.xa = self.read(xa, dims=Inversion.dims['xa'])
+        self.sa = self.read(sa, dims=Inversion.dims['sa'])
 
         # Save out the state vector dimension
         self.nstate = self.xa.shape[0]
@@ -154,10 +143,10 @@
 
         # Load observational data
         print('Loading the Jacobian, observations, and observational error.')
-        self.k = self.read(k, dims=self.dims['k'])
-        self.y = self.read(y, dims=self.dims['y'])
-        self.ya = self.read(ya, dims=self.dims['ya'])
-        self.so = self.read(so, dims=self.dims['so'])
+        self.k = self.read(k, dims=Inversion.dims['k'])
+        self.y = self.read(y, dims=Inversion.dims['y'])
+        self.ya = self.read(ya, dims=Inversion.dims['ya'])
+        self.so = self.read(so, dims=Inversion.dims['so'])
 
         # Save out the observation vector dimension
         self.nobs = self.y.shape[0]
@@ -168,11 +157,7 @@
             self.so /= self.regularization_factor
 
         # Check that the dimensions match up
-<<<<<<< HEAD
-        self._check_dimensions(dims)
-=======
         self._check_dimensions()
->>>>>>> 722c19d5
 
         # Force k to be positive
         if not k_is_positive:
@@ -186,7 +171,7 @@
             print('Calculating c as c = y - F(xa) = y - ya')
             self.c = self.calculate_c()
         else:
-            self.c = self.read(c, dims=self.dims['c'])
+            self.c = self.read(c, dims=Inversion.dims['c'])
 
         # Now create some holding spaces for values that may be filled
         # in the course of solving the inversion.
@@ -204,7 +189,6 @@
     def read(self, item, dims=None, **kwargs):
         # If item is a string or a list, load the file
         if type(item) == str:
-<<<<<<< HEAD
             item = gc.read_file(*[item], **kwargs)
 
         # Force the items to be dataarrays
@@ -214,13 +198,6 @@
         # Reshape 1D arrays to be (-1, 1)
         if self._find_dimension(item) == 1:
             item = item.reshape(-1,1)
-=======
-            item = np.array(gc.read_file(*[item], **kwargs),dtype=np.float32)        
-        # Force the items to np.arrays with float32 (to save memory)
-        else:
-            item = np.array(item,dtype=np.float32)
-        return item
->>>>>>> 722c19d5
 
         return item
 
@@ -241,9 +218,9 @@
         if attr is None:
             print(f'{attr_str} has not been assigned yet - skipping.')
         else:
-            try: 
+            try:
                 attr = attr.squeeze()
-            except Exception: 
+            except Exception:
                 pass
             if dims is None: # for 0-d attributes
                 ds = ds.assign_attrs({attr_str : attr})
@@ -264,42 +241,18 @@
         # intialize dataset
         ds = xr.Dataset()
 
-<<<<<<< HEAD
         # Add attributes to the dataset
         attrs = ['state_vector', 'k', 'xa', 'sa', 'y', 'y_base', 'so', 'c',
                  'xhat', 'shat', 'a', 'y_out', 'dofs', 'rf']
         for attr in attrs:
-            self.add_attr_to_dataset(ds, attr, Inversion.dims[attr])
+            try:
+                self.add_attr_to_dataset(ds, attr, Inversion.dims[attr])
+            except:
+                self.add_attr_to_dataset(ds, attr, [Inversion.dims[attr][0]])
 
         return ds
 
     def _check_dimensions(self, dims):
-=======
-        # store vectors as DataArrays
-        # inputs
-        self.add_attr_to_dataset(ds, 'k',     ('nobs','nstate'))
-        self.add_attr_to_dataset(ds, 'xa',    ('nstate'))
-        self.add_attr_to_dataset(ds, 'sa',    ('nstate'))
-        self.add_attr_to_dataset(ds, 'y',     ('nobs'))
-        self.add_attr_to_dataset(ds, 'ya',    ('nobs'))
-        self.add_attr_to_dataset(ds, 'so',    ('nobs'))
-        # outputs
-        self.add_attr_to_dataset(ds, 'c',     ('nobs'))
-        self.add_attr_to_dataset(ds, 'xhat',  ('nstate'))
-        self.add_attr_to_dataset(ds, 'shat',  ('nstate','nstate'))
-        self.add_attr_to_dataset(ds, 'a',     ('nstate','nstate'))
-        self.add_attr_to_dataset(ds, 'ya',    ('nobs'))
-        self.add_attr_to_dataset(ds, 'dofs',  ('nstate'))
-        # scalar values (stored as attributes, dims=None)
-        self.add_attr_to_dataset(ds, 'regularization_factor', None)
-
-        return ds
-
-    def _check_dimensions(self):
-        # Check whether the items in the object match the dimensions
-
-
->>>>>>> 722c19d5
         # Check whether all inputs have the right dimensions
         assert self.k.shape[1] == self.nstate, \
                'Dimension mismatch: Jacobian and prior.'
@@ -330,7 +283,6 @@
         c = self.ya - self.k @ self.xa
         return c
 
-<<<<<<< HEAD
     def obs_mod_diff(self, x):
         '''
         Calculate the difference between the true observations y and the
@@ -347,8 +299,6 @@
         diff = self.y - (self.k @ x + self.c)
         return diff
 
-=======
->>>>>>> 722c19d5
     def cost_func(self, x, y):
         '''
         Calculate the value of the Bayesian cost function
@@ -358,19 +308,14 @@
 
         Parameters:
             x      The state vector at which to evaluate the cost function
-            y      The observations vector at which to evaluate the cost function 
+            y      The observations vector at which to evaluate the cost function
                    Note that by definition y=Kx+c, so: ya=Kxa+c, and yhat=Kxhat+c
         Returns:
             cost   The value of the cost function at x
         '''
 
         # Calculate the observational component of the cost function
-<<<<<<< HEAD
         cost_obs = (self.y - y).T @ diags(1/self.so) @ (self.y - y)
-=======
-        cost_obs = (self.y - y).T \
-                   @ diags(1/self.so) @ (self.y-y) 
->>>>>>> 722c19d5
 
         # Calculate the emissions/prior component of the cost function
         cost_emi = (x - self.xa).T @ diags(1/self.sa) @ (x - self.xa)
@@ -407,13 +352,6 @@
         else:
             kTsoinv = self.k.T @ inv(self.so)
 
-        # Reshape y, ya, xa, and c to include the trailing 1
-        # this is required to play nice with sparse matrix
-        self.y  = self.y.reshape(-1,1)
-        self.ya = self.ya.reshape(-1,1)
-        self.xa = self.xa.reshape(-1,1)
-        self.c  = self.c.reshape(-1,1)
-        
         # Calculate the cost function at the prior.
         print('Calculating the cost function at the prior mean.')
         cost_prior = self.cost_func(self.xa, self.ya)
@@ -424,13 +362,9 @@
 
         # Calculate the posterior mean
         print('Calculating the posterior mean.')
-<<<<<<< HEAD
         self.xhat = np.array(self.xa +
                              (self.shat @ kTsoinv @ (self.y - self.ya)))
         print('     Negative cells: %d' % self.xhat[self.xhat < 0].sum())
-=======
-        self.xhat = self.xa + (self.shat @ kTsoinv @ (self.y - self.ya))
->>>>>>> 722c19d5
 
         # Calculate the averaging kernel.
         print('Calculating the averaging kernel.')
@@ -452,12 +386,6 @@
         print('Calculating the cost function at the posterior mean.')
         cost_post = self.cost_func(self.xhat, self.yhat)
         print('     Negative cells: %d' % self.xhat[self.xhat < 0].sum())
-
-        # Convert results back to numpy array (some are sparse matrices)
-        self.xhat = np.array(self.xhat)
-        self.yhat = np.array(self.yhat)
-        self.shat = np.array(self.shat)
-        self.a    = np.array(self.a)
 
         print('... Complete ...\n')
 
@@ -535,19 +463,19 @@
     Exactly the same as Inversion, but implements a simple loop for solve_inversion.
     Can only handle diagonal (1D) s_o values. Loop is based on Lu & Danny's code.
 
-    This function can handle a K which does not fit in memory. Just make sure to 
-    read it in as list of filepaths, which will force use of Dask. 
+    This function can handle a K which does not fit in memory. Just make sure to
+    read it in as list of filepaths, which will force use of Dask.
 
     Unique Parameters:
-        obs_subset_size     The number of observations which are processed in each 
+        obs_subset_size     The number of observations which are processed in each
                             iteration of the loop. The optimal size for this appears
                             to depend on the number of processors/memory you are
                             using so if it's taking more than ~5 minutes per loop you
-                            may want to adjust. 
+                            may want to adjust.
     """
     def __init__(self, k, xa, sa, y, ya, so, c=None, regularization_factor=1,
                 k_is_positive=False, obs_subset_size=300000):
-        super().__init__(k, xa, sa, y, ya, so, c=c, 
+        super().__init__(k, xa, sa, y, ya, so, c=c,
                          regularization_factor=regularization_factor,
                          k_is_positive=k_is_positive)
         # save obs_subset_size, the size of chunks you want your inversion processed in
@@ -556,22 +484,22 @@
         assert len(so.squeeze().shape)==1, 'Observation errors (so) must be diagonal.'
         # todo: relax the SA is diagonal requirment using Dask.
         assert len(sa.squeeze().shape)==1, 'Prior errors (sa) must be diagonal.'
-    
+
     # Use the read functions from ReducedMemoryInversion
-    # Don't inherit because that function is changing too rapidly.  
+    # Don't inherit because that function is changing too rapidly.
     @staticmethod
     def make_dims_1d_if_diagonal(item,dims):
-        # check if item is a diagonal of a square matrix (2D w/ same dim twice) 
+        # check if item is a diagonal of a square matrix (2D w/ same dim twice)
         item_is_diag = (len(dims) == 2) and (dims[0] == dims[1]) and \
                        (len(item.shape) == 1)
-        if item_is_diag: 
+        if item_is_diag:
             dims = [dims[0]]
         return dims
 
     def read(self, item, dims=None, chunks={}, **kwargs):
         """
         We use a modified read function which uses data arrays instead of numpy arrays.
-        It also ensures that diagonal errors have correct (1d) dimensions. 
+        It also ensures that diagonal errors have correct (1d) dimensions.
         """
         # If item is a string or a list, load the file
         if type(item) in [str, list]:
@@ -580,22 +508,22 @@
         # Force the items to be dataarrays
         if type(item) != xr.core.dataarray.DataArray:
             dims = self.make_dims_1d_if_diagonal(item, dims) # replace with 1d dims if diagonal
-            item = self._to_dataarray(item, dims=dims) 
+            item = self._to_dataarray(item, dims=dims)
 
         return item
 
     def cost_func(self, x, y):
         '''
-        Modified from Inversion.cost_func to use numpy arrays only. 
+        Modified from Inversion.cost_func to use numpy arrays only.
 
         Calculate the value of the Bayesian cost function
             J(x) = (x - xa)T Sa (x-xa) + regularization_factor(y - Kx)T So (y - Kx)
         for a given x. Prints out that value and the contributions from
-        the emission and observational terms. This cost function 
+        the emission and observational terms. This cost function
 
         Parameters:
             x      The state vector at which to evaluate the cost function
-            y      The observations vector at which to evaluate the cost function 
+            y      The observations vector at which to evaluate the cost function
                    Note that by definition y=Kx+c, so: ya=Kxa+c, and yhat=Kxhat+c
         Returns:
             cost   The value of the cost function at x
@@ -617,16 +545,16 @@
         return cost
 
     # Code taken Lu Shen & Daniel Varon's TROPOMI_Inversion script
-    def solve_inversion(self): 
+    def solve_inversion(self):
         # Initialize slicing array to read in a few observations at a time
         ind_slice  = np.append(np.arange(0,self.nobs,self.obs_subset_size),self.nobs)
         # Initialize two parts of the inversion equation
-        KT_invSo_K     = np.zeros([self.nstate,self.nstate], dtype=float) 
-        KT_invSo_ydiff = np.zeros([self.nstate], dtype=float) 
+        KT_invSo_K     = np.zeros([self.nstate,self.nstate], dtype=float)
+        KT_invSo_ydiff = np.zeros([self.nstate], dtype=float)
 
         # Inverse of prior error covariance matrix, inv(S_a)
-        invSa = diags(1/self.sa.data)   # Inverse of prior error covariance matrix 
-        # Define gamma for convenience 
+        invSa = diags(1/self.sa.data)   # Inverse of prior error covariance matrix
+        # Define gamma for convenience
         gamma = self.regularization_factor
 
         # ==========================================================================================
@@ -636,17 +564,17 @@
         # "Monitoring global OH concentrations using satellite observations of atmospheric methane".
         #
         # Specifically, we are going to solve:
-        #   xhat = xA + G*(y-K*xA) 
+        #   xhat = xA + G*(y-K*xA)
         #        = xA + inv(gamma*K^T*inv(S_o)*K + inv(S_a)) * gamma*K^T*inv(S_o) * (y-K*xA)
         #
         # In the code below this becomes
         #   xhat = xA + inv(gamma*kT_invso       + inv(S_a)) * gamma*kT_invSo_ydiff
         #        = xA + ratio
-        # ========================================================================================== 
+        # ==========================================================================================
         # Process observations obs_subset_size observations at a time
-        for islice in np.arange(len(ind_slice)-1): 
-            istart = ind_slice[islice] 
-            iend   = ind_slice[islice+1] 
+        for islice in np.arange(len(ind_slice)-1):
+            istart = ind_slice[islice]
+            iend   = ind_slice[islice+1]
             print(f'Processing observations {istart}-{iend} out of {self.nobs}...')
 
             # grab just this subset of the observations
@@ -656,36 +584,36 @@
             ya = self.ya[istart:iend].load().data
 
             # Define KT_invSo = K^T*inv(S_o)
-            KT = K.transpose() 
-            KT_invSo = KT * 1/so 
+            KT = K.transpose()
+            KT_invSo = KT * 1/so
 
             # Parts of inversion equation - for this slice of observations only
-            KT_invSo_K_islice     = KT_invSo@K            # K^T*inv(S_o)*K 
-            KT_invSo_ydiff_islice = KT_invSo@(y - ya)     # K^T*inv(S_o)*(y-K*xA) 
-
-            # Add each slice to running sums 
-            KT_invSo_K     += KT_invSo_K_islice 
-            KT_invSo_ydiff += KT_invSo_ydiff_islice 
-
-            # Solve for posterior scaling factors, xhat 
-            ratio = inv(gamma*KT_invSo_K + invSa)@(gamma*KT_invSo_ydiff) 
-            xhat = self.xa.data + ratio 
+            KT_invSo_K_islice     = KT_invSo@K            # K^T*inv(S_o)*K
+            KT_invSo_ydiff_islice = KT_invSo@(y - ya)     # K^T*inv(S_o)*(y-K*xA)
+
+            # Add each slice to running sums
+            KT_invSo_K     += KT_invSo_K_islice
+            KT_invSo_ydiff += KT_invSo_ydiff_islice
+
+            # Solve for posterior scaling factors, xhat
+            ratio = inv(gamma*KT_invSo_K + invSa)@(gamma*KT_invSo_ydiff)
+            xhat = self.xa.data + ratio
             self.xhat = self._to_dataarray(np.array(xhat).squeeze(),
                                           dims=Inversion.dims['xhat'])
 
         # Calculate the posterior error.
         print('Calculating the posterior error.')
-        self.shat = inv(KT_invSo_K + invSa) 
+        self.shat = inv(KT_invSo_K + invSa)
 
         # Calculate the new set of modeled observations.
         print('Calculating updated modeled observations.')
-        self.yhat = self.k@self.xhat + self.c 
+        self.yhat = self.k@self.xhat + self.c
         if is_dask_collection(self.yhat): self.yhat = self.yhat.compute().load()
 
         # Calculate the averaging kernel.
         print('Calculating the averaging kernel.')
         a = identity(self.nstate) - self.shat @ invSa
-        self.a = self._to_dataarray(np.array(a).squeeze(),dims=Inversion.dims['a']) 
+        self.a = self._to_dataarray(np.array(a).squeeze(),dims=Inversion.dims['a'])
 
         # Calculate DOFS
         self.dofs = np.diag(self.a.data)
@@ -693,13 +621,13 @@
 
         # Calculate the cost function at the prior.
         print('Calculating the cost function at the prior mean.')
-        cost_prior = self.cost_func(self.xa, self.ya)  
-
-        # Calculate the cost function at the posterior. 
+        cost_prior = self.cost_func(self.xa, self.ya)
+
+        # Calculate the cost function at the posterior.
         print('Calculating the cost function at the posterior mean.')
         cost_post = self.cost_func(self.xhat, self.yhat)
 
-        # Calculate the # of negative cells as an indicator of inversion success. 
+        # Calculate the # of negative cells as an indicator of inversion success.
         print('     Negative cells: %d' % self.xhat[self.xhat < 0].sum())
         print('... Complete ...\n')
 
@@ -1372,36 +1300,12 @@
 
         # Before inheriting from the parent class, we are going to load
         # all of the items using chunks.
-<<<<<<< HEAD
         xa = self.read(xa, 'xa')
         sa = self.read(sa, 'sa')
         k = self.read(k, 'k')
         y = self.read(y, 'y')
         ya = self.read(ya, 'ya')
         so = self.read(so, 'so')
-=======
-
-        # Read in the prior elements first because that allows us to calculate
-        # nstate and thus the chunk size in that dimension.
-        
-        print('Loading the prior and prior error.')
-        xa = self.read(xa, dims=Inversion.dims['xa'], chunks=chunks)
-        sa = self.read(sa, dims=Inversion.dims['sa'], chunks=chunks)
-
-        # Save out the state vector dimension
-        self.nstate = xa.shape[0]
-        print(f'State vector dimension : {self.nstate}\n')
-
-        # Update the chunks for the nobs dimension accordingly
-        max_chunk_size = gc.calculate_chunk_size(available_memory_GB)
-        chunks['nobs'] = int(max_chunk_size/self.nstate)
-
-        # Load observational data
-        k = self.read(k, dims=Inversion.dims['k'], chunks=chunks)
-        y = self.read(y, dims=Inversion.dims['y'], chunks=chunks)
-        ya = self.read(ya, dims=Inversion.dims['ya'], chunks=chunks)
-        so = self.read(so, dims=Inversion.dims['so'], chunks=chunks)
->>>>>>> 722c19d5
 
         # Inherit from the parent class.
         ReducedRankJacobian.__init__(self, k, xa, sa, y, ya, so, c,
@@ -1415,7 +1319,6 @@
     #########################
     ### UTILITY FUNCTIONS ###
     #########################
-<<<<<<< HEAD
     def read(self, item, item_name, **kwargs):
         # If item is a string or a list, load the file
         if type(item) in [str, list]:
@@ -1424,40 +1327,29 @@
         # Force the items to be dataarrays
         if type(item) != xr.core.dataarray.DataArray:
             item = self._to_dataarray(item, item_name)
-=======
-    @staticmethod
-    def make_dims_1d_if_diagonal(item,dims):
-        # check if item is a diagonal of a square matrix (2D w/ same dim twice) 
-        item_is_diag = (len(dims) == 2) and (dims[0] == dims[1]) and \
-                       (len(item.shape) == 1)
-        if item_is_diag: 
-            dims = [dims[0]]
-        return dims
-
-    def read(self, item, dims=None, chunks={}, **kwargs):
-        # If item is a string or a list, load the file
-        if type(item) in [str, list]:
-            item = self._load(item, dims=dims, chunks=chunks,
-                              **kwargs)
-
-        # Force the items to be dataarrays
-        if type(item) != xr.core.dataarray.DataArray:
-            dims = self.make_dims_1d_if_diagonal(item, dims) # replace with 1d dims if diagonal
-            item = self._to_dataarray(item, dims=dims, chunks=chunks)
->>>>>>> 722c19d5
 
         return item
+
+    def _is_diagonal(self, item_name):
+        item = self.getattr(item_name)
+        item_shape = self._find_dimension(item)
+        item_dims = Inversion.dims[item_name]
+        item_is_diag = ((item_shape == 1) and
+                        (len(item_dims) == 2) and
+                        (item_dims[0] == item_dims[1]))
+        return item_is_diag
 
     def _load(self, item, item_name, **kwargs):
         # This function is only called by read()
         # Add chunks to kwargs.
-        kwargs['chunks'] = {k : self.chunks[k] for k in self.dims[item_name]}
+        kwargs['chunks'] = {k : self.chunks[k]
+                            for k in Inversion.dims[item_name]}
         if type(item) == list:
             # If it's a list, set some specific settings for open_mfdataset
             # This currently assumes that the coords are not properly set,
             # which was an oopsy when making the K0 datasets.
             kwargs['combine'] = 'nested'
-            kwargs['concat_dim'] = self.dims[item_name]
+            kwargs['concat_dim'] = Inversion.dims[item_name]
         else:
             item = [item]
 
@@ -1477,10 +1369,19 @@
         else:
             assert dims is not None, \
                    'Creating an xarray dataset and dims is not provided.'
-            chunks = {k : self.chunks[k] for k in self.dims[item_name]}
-            item = xr.DataArray(item, dims=tuple(self.dims[item_name]))
+
+            # Check that dimensions match the stated dimensions
+            if self._is_diagonal(item_name):
+                Inversion.dims[item_name] = [Inversion.dims[item_name[0]]]
+
+            # Convert to a datarray
+            item = xr.DataArray(item, dims=tuple(Inversion.dims[item_name]))
+
+            # If chunks are provided, chunk
+            chunks = {k : self.chunks[k] for k in Inversion.dims[item_name]}
             if len(chunks) > 0:
                 item = item.chunk(chunks)
+
         return item
 
     def save(self, attribute:str, file_name=None):
