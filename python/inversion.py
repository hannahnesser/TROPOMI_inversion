import xarray as xr
from dask.diagnostics import ProgressBar
import dask.array as da
import numpy as np
# from numpy import diag as diags
# from numpy import identity
from numpy.linalg import inv, norm #, eigh
from scipy.sparse import diags, identity
from scipy.stats import linregress
from scipy.linalg import eigh
import pandas as pd
import copy
import warnings

# clustering
from sklearn.cluster import KMeans

import math

# Plotting
import matplotlib.pyplot as plt
from matplotlib import rcParams, colorbar, colors
from matplotlib.colors import LinearSegmentedColormap
from scipy.ndimage import zoom
import cartopy.crs as ccrs
import cartopy

# Import information for plotting in a consistent fashion
import config
import format_plots as fp
import invpy as ip
import gcpy as gc

# Other font details
rcParams['font.family'] = 'sans-serif'
rcParams['font.sans-serif'] = 'AppleGothic'
rcParams['font.size'] = config.LABEL_FONTSIZE*config.SCALE
rcParams['text.usetex'] = True
# rcParams['mathtext.fontset'] = 'stixsans'
rcParams['text.latex.preamble'] = r'\usepackage{cmbright}'
rcParams['axes.titlepad'] = 0

'''
This class creates an inversion object that contains the quantities
 necessary for conducting an analytic inversion. It also defines the
following functions:
    calculate_c             Calculate the constant in y = Kx + c
    obs_mod_diff            Calculate the difference between modeled
                            observations and observations (y - Kx)
    cost_func               Calculate the cost function for a given x
    solve_inversion         Solve the analytic inversion, inclduing the
                            posterior emissions, error, and information
                            content
It also defines the following plotting functions:
    plot_state              Plot a state vector on an emissions grid
    plot_state_grid         Plot multiple state vectors on multiple
                            emissions grids
    plot_multiscale_grid    Plot the grid for a reduced dimension,
                            multiscale emissions state vector
'''

class Inversion:
### todo: this should really be set in each class that needs it
    # Set global variables
    dims = {'xa' : ['nstate'], 'sa' : ['nstate', 'nstate'],
            'y' : ['nobs'], 'ya' : ['nobs'], 'so' : ['nobs', 'nobs'],
            'c' : ['nobs'], 'k' : ['nobs', 'nstate']}
    def __init__(self, k, xa, sa, y, ya, so, c=None, regularization_factor=1,
                 k_is_positive=False):
        '''
        Define an inversion object with the following required
        inputs:
            k               The Jacobian matrix for the forward model,
                            K = dy/dx, which represents the sensitivity of the
                            simulated observations to each element of the
                            state vector
            xa              The prior for the state vector
            sa              The prior error variances as a vector. This class
                            is not currently written to accept error
                            covariances (such a change would be simple to
                            implement).
            y               The observations
            ya              The simulated observations generated from the prior
                            state vector
            so              The observational error variances as a vector,
                            including errors from the forward model and the
                            observations. This class is not currently written
                            to accept error covariances, though such a change
                            would be simple to implement
        All inputs can either be arrays or arrays. Any arrays passed to the
        class will be coerced into xarrays.

        The object also accepts the following inputs:
            c                        An array or file name containing a vector
                                     of dimension nobs that represents the
                                     intercept of the forward model:
                                            y = F(x) + c
            regularization_factor    A regularization factor gamma defined in
                                     the cost function as
                            J(x) = (x-xa)T Sa (x-xa) + gamma(y-Kx)T So (y-Kx).
                                     The regularization factor changes the
                                     weighting of the observational term
                                     relative to the prior term by reducing So
                                     by a factor of gamma.
            k_is_positive            A flag indicating whether the Jacobian
                                     has already been checked for negative
                                     elements. Set to true if you have already
                                     checked for negative elements, or if you 
                                     want to keep negative elements (e.g. OH). 
                                     Default is False.

        The object then defines the following:
            nstate          The dimension of the state vector
            nobs            The dimension of the observation vector
            xhat            Empty, held for the posterior state vector
            shat            Empty, held for the posterior error
            a               Empty, held for the averaging kernel, a measure
                            of the information content of the inverse system
            yhat            Empty, the updated simulated observations, defined
                            as y = Kxhat + c
        '''
        print('... Initializing inversion object ...')

        # Read in the elements of the inversion
        self.regularization_factor = regularization_factor

        # Read in the prior elements first because that allows us to calculate
        # nstate and thus the chunk size in that dimension
        print('Loading the prior and prior error.')
        self.xa = self.read(xa, dims=self.dims['xa'])
        self.sa = self.read(sa, dims=self.dims['sa'])

        # Save out the state vector dimension
        self.nstate = self.xa.shape[0]
        print(f'State vector dimension : {self.nstate}\n')

        # Load observational data
        print('Loading the Jacobian, observations, and observational error.')
        self.k = self.read(k, dims=self.dims['k'])
        self.y = self.read(y, dims=self.dims['y'])
        self.ya = self.read(ya, dims=self.dims['ya'])
        self.so = self.read(so, dims=self.dims['so'])

        # Save out the observation vector dimension
        self.nobs = self.y.shape[0]
        print(f'Observation vector dimension : {self.nobs}\n')

        # Modify so by the regularization factor
        if self.regularization_factor != 1:
            self.so /= self.regularization_factor

        # Check that the dimensions match up
        self._check_dimensions()

        # Force k to be positive
        if not k_is_positive:
            print('Checking the Jacobian for negative values.')
            if (self.k < 0).any():
                print('Forcing negative values of the Jacobian to 0.\n')
                self.k = np.where(self.k > 0, self.k, 0)

        # Solve for the constant c.
        if c is None:
            print('Calculating c as c = y - F(xa) = y - ya')
            self.c = self.calculate_c()
        else:
            self.c = self.read(c, dims=self.dims['c'])

        # Now create some holding spaces for values that may be filled
        # in the course of solving the inversion.
        self.xhat = None
        self.shat = None
        self.a = None
        self.dofs = None # diagonal elements of A
        self.yhat = None

        print('... Complete ...\n')

    #########################
    ### UTILITY FUNCTIONS ###
    #########################
    def read(self, item, dims=None, **kwargs):
        # If item is a string or a list, load the file
<<<<<<< HEAD
        if (type(item) == str) or (type(item) == list):
            item = np.array(gc.read_file(*[item], **kwargs))        # Force the items to np.arrays
        # Force the items to be dataarrays
        elif type(item) != np.ndarray:
            item = np.array(item)
=======
        if type(item) == str:
            item = np.array(gc.read_file(*[item], **kwargs),dtype=np.float32)        
        # Force the items to np.arrays with float32 (to save memory)
        else:
            item = np.array(item,dtype=np.float32)
>>>>>>> 8b56eecf
        return item

    @staticmethod
    def _to_dataarray(item, dims):
        # If it's a dataset, require that there be only one variable
        if type(item) == xr.core.dataset.Dataset:
            variables = list(item.keys())
            assert len(variables) == 1, \
                  'A dataset with multiple variables was provided. This \
                   class requires that any datasets contain only one \
                   variable.'
            item = item[variables[0]]
        # Else convert to a dataarray
        else:
            assert dims is not None, \
                   'Creating an xarray dataset and dims is not provided.'
            item = xr.DataArray(item, dims=tuple(dims))
        return item

    def save(self, attribute:str, file_name=None):
        item = getattr(self, attribute)

        # Get file name
        if file_name is None:
            file_name = attribute

        item.to_netcdf(f'{file_name}.nc')

    def add_attr_to_dataset(self, ds:xr.Dataset, attr_str:str, dims:tuple):
        '''
        Adds an attribute from Inversion instance to an xarray Dataset. Modiefies Dataset inplace.
        '''
        attr = getattr(self, attr_str).squeeze()
        if attr is None:
            print(f'{attr_str} has not been assigned yet - skipping.')
        else:
            if dims is None: # for 0-d attributes
                ds = ds.assign_attrs({attr_str : attr})
            else:
                ds[attr_str] = xr.DataArray(data=attr, dims=Inversion.dims)

    def to_dataset(self):
        '''
        Convert an instance of the Inversion object to an xarray Dataset.
        Vectors are stored as DataArrays, and scalars are stored
        as attributes in the Dataset.
        '''
        # warn that there is no custom implementation for each subclass
        if type(self)!=Inversion:
            warnings.warn('Inversion.to_xarray will only export attributes present in the Inversion class. Specialized attributes from subclasses (e.g. ReducedRankInversion) are not currently exported to the dataset, so some attributes might be missing. If you would like to add individual attributes to your dataset, you can use the add_attrs_to_dataset method.', stacklevel=2)

        # intialize dataset
        ds = xr.Dataset()

        # store vectors as DataArrays
        # inputs
        self.add_attr_to_dataset(ds, 'state_vector', ('nstate'))
        self.add_attr_to_dataset(ds, 'k',            ('nobs','nstate'))
        self.add_attr_to_dataset(ds, 'xa',           ('nstate'))
        self.add_attr_to_dataset(ds, 'sa',       ('nstate'))
        self.add_attr_to_dataset(ds, 'y',            ('nobs'))
        self.add_attr_to_dataset(ds, 'ya',       ('nobs'))
        self.add_attr_to_dataset(ds, 'so',       ('nobs'))
        # outputs
        self.add_attr_to_dataset(ds, 'c',     ('nobs'))
        self.add_attr_to_dataset(ds, 'xhat',  ('nstate'))
        self.add_attr_to_dataset(ds, 'shat',  ('nstate','nstate'))
        self.add_attr_to_dataset(ds, 'a',     ('nstate','nstate'))
        self.add_attr_to_dataset(ds, 'y_out', ('nobs'))
        self.add_attr_to_dataset(ds, 'dofs',  ('nstate'))
        # scalar values (stored as attributes, dims=None)
        self.add_attr_to_dataset(ds, 'rf',     None)

        return ds

    def _check_dimensions(self):
        # Check whether the items in the object match the dimensions


        # Check whether all inputs have the right dimensions
        assert self.k.shape[1] == self.nstate, \
               'Dimension mismatch: Jacobian and prior.'
        assert self.k.shape[0] == self.nobs, \
               'Dimension mismatch: Jacobian and observations.'
        assert self.so.shape[0] == self.nobs, \
               'Dimension mismatch: observational error'
        assert self.sa.shape[0] == self.nstate, \
               'Dimension mismatch: prior error.'

    @staticmethod
    def _find_dimension(data):
        if len(data.shape) == 1:
            return 1
        elif data.shape[1] == 1:
            return 1
        else:
            return 2


    ####################################
    ### STANDARD INVERSION FUNCTIONS ###
    ####################################
    def calculate_c(self):
        '''
        Calculate c for the forward model, defined as ybase = Kxa + c.
        Save c as an element of the object.
        '''
        c = self.ya - self.k @ self.xa
        return c

    def cost_func(self, x, y):
        '''
        Calculate the value of the Bayesian cost function
            J(x) = (x - xa)T Sa (x-xa) + regularization_factor(y - Kx)T So (y - Kx)
        for a given x. Prints out that value and the contributions from
        the emission and observational terms.

        Parameters:
            x      The state vector at which to evaluate the cost function
            y      The observations vector at which to evaluate the cost function 
                   Note that by definition y=Kx+c, so: ya=Kxa+c, and yhat=Kxhat+c
        Returns:
            cost   The value of the cost function at x
        '''

        # Calculate the observational component of the cost function
        cost_obs = (self.y - y).T \
                   @ diags(1/self.so) @ (self.y-y) 

        # Calculate the emissions/prior component of the cost function
        cost_emi = (x - self.xa).T @ diags(1/self.sa) @ (x - self.xa)

        # Calculate the total cost, print out information on the cost, and
        # return the total cost function value
        cost = cost_obs + cost_emi
        print('     Cost function: %.2f (Emissions: %.2f, Observations: %.2f)'
              % (cost, cost_emi, cost_obs))
        return cost

    def solve_inversion(self):
        '''
        Calculate the solution to an analytic Bayesian inversion for the
        given Inversion object. The solution includes the posterior state
        vector (xhat), the posterior error covariance matrix (shat), and
        the averaging kernel (A). The function prints out progress statements
        and information about the posterior solution, including the value
        of the cost function at the prior and posterior, the number of
        negative state vector elements in the posterior solution, and the
        DOFS of the posterior solution.
        '''
        print('... Solving inversion ...')

        # Check if the errors are diagonal or not and, if so, modify
        # calculations involving the error covariance matrices
        if (self._find_dimension(self.sa) == 1):
            sainv = diags(1/self.sa)
        else:
            sainv = inv(self.sa)

        if (self._find_dimension(self.so) == 1):
            kTsoinv = (self.k.T/self.so)
        else:
            kTsoinv = self.k.T @ inv(self.so)

        # Reshape y, ya, xa, and c to include the trailing 1
        # this is required to play nice with sparse matrix
        self.y  = self.y.reshape(-1,1)
        self.ya = self.ya.reshape(-1,1)
        self.xa = self.xa.reshape(-1,1)
        self.c  = self.c.reshape(-1,1)
        
        # Calculate the cost function at the prior.
        print('Calculating the cost function at the prior mean.')
        cost_prior = self.cost_func(self.xa, self.ya)

        # Calculate the posterior error.
        print('Calculating the posterior error.')
        self.shat = inv(kTsoinv @ self.k + sainv)

        # Calculate the posterior mean
        print('Calculating the posterior mean.')
<<<<<<< HEAD
        #gain = self.shat @ kTsoinv
        #self.xhat = self.xa + (gain @ self.obs_mod_diff(self.xa))
        self.xhat = self.xa + (self.shat @ kTsoinv @ self.obs_mod_diff(self.xa))

        # Calculate the cost function at the posterior. Also calculate the
        # number of negative cells as an indicator of inversion success.
        print('Calculating the cost function at the posterior mean.')
        cost_post = self.cost_func(self.xhat)
        print('     Negative cells: %d' % self.xhat[self.xhat < 0].sum())
=======
        self.xhat = self.xa + (self.shat @ kTsoinv @ (self.y - self.ya))
>>>>>>> 8b56eecf

        # Calculate the averaging kernel.
        print('Calculating the averaging kernel.')
        self.a = identity(self.nstate) - self.shat @ sainv
        self.dofs = np.diag(self.a)
        print('     DOFS: %.2f' % np.trace(self.a))

        # Calculate the new set of modeled observations.
        print('Calculating updated modeled observations.')
        self.yhat = self.k @ self.xhat + self.c

        # Calculate the cost function at the posterior. Also calculate the
        # number of negative cells as an indicator of inversion success.
        print('Calculating the cost function at the posterior mean.')
        cost_post = self.cost_func(self.xhat, self.yhat)
        print('     Negative cells: %d' % self.xhat[self.xhat < 0].sum())

        print('... Complete ...\n')

    ##########################
    ### PLOTTING FUNCTIONS ###
    ##########################

    def plot_state(self, attribute, clusters_plot, default_value=0,
                   cbar=True, **kw):
        # Get the data from the attribute argument. The attribute argument
        # is either a string or a string and int. ## EXPAND COMMENT HERE
        try:
            attribute, selection = attribute
            data = getattr(self, attribute)[:, selection]
            attribute_str = attribute + '_' + str(selection)
        except ValueError:
            data = getattr(self, attribute)
            attribute_str = attribute

        kw['title'] = kw.get('title', attribute_str)

        # Match the data to lat/lon data
        fig, ax, c = ip.plot_state(np.array(data).squeeze(), clusters_plot,
                                   default_value, cbar, **kw)
        return fig, ax, c

    def plot_state_grid(self, attributes, rows, cols, clusters_plot,
                        cbar=True, **kw):
        assert rows*cols == len(attributes), \
               'Dimension mismatch: Data does not match number of plots.'

        try:
            kw.get('vmin')
            kw.get('vmax')
        except KeyError:
            print('vmin and vmax not supplied. Plots may have inconsistent\
                   colorbars.')

        try:
            titles = kw.pop('titles')
            vmins = kw.pop('vmins')
            vmaxs = kw.pop('vmaxs')
        except KeyError:
            pass

        fig_kwargs = kw.pop('fig_kwargs', {})
        fig, ax = fp.get_figax(rows, cols, maps=True,
                               lats=clusters_plot.lat, lons=clusters_plot.lon,
                                **fig_kwargs)

        if cbar:
            cax = fp.add_cax(fig, ax)
            cbar_kwargs = kw.pop('cbar_kwargs', {})

        for i, axis in enumerate(ax.flatten()):
            kw['fig_kwargs'] = {'figax' : [fig, axis]}
            try:
                kw['title'] = titles[i]
                kw['vmin'] = vmins[i]
                kw['vmax'] = vmaxs[i]
            except NameError:
                pass

            fig, axis, c = self.plot_state(attributes[i], clusters_plot,
                                           cbar=False, **kw)
        if cbar:
            cbar_title = cbar_kwargs.pop('title', '')
            c = fig.colorbar(c, cax=cax, **cbar_kwargs)
            c = fp.format_cbar(c, cbar_title)

        return fig, ax, c

class InversionLoop(Inversion):
    """
    TODO - errors MUST be diagonal.
    """
    def __init__(self, k, xa, sa, y, ya, so, c=None, regularization_factor=1,
                 k_is_positive=False):
        super.__init__(self, k, xa, sa, y, ya, so, c=None, regularization_factor=1,
                 k_is_positive=False)
        # check that k is a list of filenames
        assert (type(self.k) == list), ('k is not a list. '
                                        'k must be a list of nstate filenames, '
                                        'where each file is a column of k')
        assert (len(self.k) == self.nstate), (f'k has {len(self.k)} elements but should have {self.nstate}. '
                                              'k must be a list of nstate filenames, '
                                              'where each file is a column of k')
        # todo: assert diagonal vector-type errors
    
    # Slightly different read function for InversionLoop 
    # Keeps lists unread. Instead they are read while you solve to conserve memory.
    def read(self, item, dims=None, **kwargs):
        # If item is a list, leave it (we will loop over it later)
        if type(item) == list:
            pass
        # If item is a string, load the file
        elif type(item) == str:
            item = np.array(gc.read_file(*[item], **kwargs))        
        # Force the items to np.arrays
        elif type(item) != np.ndarray:
            item = np.array(item)
        return item    
    
    # We don't use c in this version of the code.  
    def calculate_c(self):
        return None

    # Code taken Lu Shen & Daniel Varon's TROPOMI_Inversion script
    def solve_inversion(self):
    # ==========================================================================================
    # Now we will assemble different terms of the analytical inversion.
    #
    # These are the terms of eq. (5) and (6) in Zhang et al. (2018) ACP:
    # "Monitoring global OH concentrations using satellite observations of atmospheric methane".
    #
    # Specifically, we are going to solve:
    #   xhat = xA + G*(y-K*xA) 
    #        = xA + inv(gamma*K^T*inv(S_o)*K + inv(S_a)) * gamma*K^T*inv(S_o) * (y-K*xA)
    #
    # In the code below this becomes
    #   xhat = xA + inv(gamma*kT_invso       + inv(S_a)) * gamma*kT_invSo_ydiff
    #        = xA + ratio
    #        = 1  + ratio      [since xA=1 when optimizing scale factors]
    # ========================================================================================== 
        # filenames are stored in self.k for InversionLoop only 
        K_fname_list = self.k 
        # Initialize two parts of the inversion equation
        KT_invSo_K     = np.zeros([n_clust,n_clust], dtype=float)
        KT_invSo_ydiff = np.zeros([n_clust], dtype=float)

        # For each .nc file generated by generate_k0.py (todo is this the file?):
        for fname in K_fname_list:

            # Load Jacobian matrix data from the .nc file
            K = read(fname)

#####
            # Otherwise, grab the TROPOMI/GEOS-Chem data
#            obs_GC = self.ya #dat['obs_GC']
            
            # Number of observations
#            N = self.nobs #nobs

            # todo: is s_o already squared???
            # Define observational errors (diagonal entries of S_o matrix)
#            obs_error = self.so # or self.so**2???
####     
 
# TODO: what on earth is the second dimension on K for?  
#n_clust = 235+8
# NN is # obs
# but the files they loop over are... days???
# so they are adding in ~ a few hundred observations each loop. 
# oh :( 

            # Measurement-model mismatch: TROPOMI columns minus GEOS-Chem virtual TROPOMI columns
            # This is (y - F(xA)), or (y - (K*xA + O)), or (y - K*xA) in shorthand
            ydiff = self.y - self.ya # [ppb]
            
            # If there are any nan's in the data, abort 
            if (np.any(np.isnan(ydiff)) or np.any(np.isnan(K)) or np.any(np.isnan(self.so))):
                print('missing values', fname)
                break
        
            # Define KT_invSo = K^T*inv(S_o)
            KT = K.transpose() 
            KT_invSo = np.zeros(KT.shape, dtype=float)
            for k in range(self.nobs):
                KT_invSo[:,k] = KT[:,k]/self.so[k]        

            # Parts of inversion equation - for this column (j) only
            KT_invSo_K_j     = KT_invSo@K            # K^T*inv(S_o)*K
            KT_invSo_ydiff_j = KT_invSo@ydiff        # K^T*inv(S_o)*(y-K*xA)
       
            # Add each column to running sums 
            KT_invSo_K    += KT_invSo_K_j
            KT_invSo_ydiff += KT_invSo_K_j
               
            # todo: is sa already squared?? 
            # Inverse of prior error covariance matrix, inv(S_a)
            invSa = np.diag(1/self.sa)   # Inverse of prior error covariance matrix

            # Solve for posterior scaling factors, xhat
            ratio = np.linalg.inv(gamma*KT_invSo_K + invSa)@(gamma*KT_invSo_ydiff)
            xhat = 1 + ratio

            # Solve for posterior errors

            # Solve cost function before/after

            return xhat, ratio, all_part1, all_part2

class ReducedRankInversion(Inversion):
    def __init__(self, k, xa, sa, y, ya, so, c=None, regularization_factor=1,
                 k_is_positive=False, rank=None):
        # We inherit from the inversion class and create space for
        # the reduced rank solutions.
        Inversion.__init__(self, k, xa, sa, y, ya, so, c,
                           regularization_factor, k_is_positive)

        # We create space for the rank
        self.rank = rank

        # We also want to save the eigendecomposition values
        self.evals_q = None
        self.evals_h = None
        self.evecs = None

        # and for the final solutions
        self.xhat_proj = None
        self.xhat_kproj = None
        self.xhat_fr = None

        self.shat_proj = None
        self.shat_kproj = None

        self.a_proj = None
        self.a_kproj = None

    ########################################
    ### REDUCED RANK INVERSION FUNCTIONS ###
    ########################################
    def get_rank(self, pct_of_info=None, rank=None, snr=None):
        frac = np.cumsum(self.evals_q/self.evals_q.sum())
        if sum(x is not None for x in [pct_of_info, rank, snr]) > 1:
            raise AttributeError('Conflicting arguments provided to determine rank.')
        elif sum(x is not None for x in [pct_of_info, rank, snr]) == 0:
            raise AttributeError('Must provide one of pct_of_info, rank, or snr.')
        elif pct_of_info is not None:
            diff = np.abs(frac - pct_of_info)
            rank = np.argwhere(diff == np.min(diff))[0][0]
            print('Calculated rank from percent of information: %d' % rank)
            print('     Percent of information: %.4f%%' % (100*pct_of_info))
            print('     Signal-to-noise ratio: %.2f' % self.evals_h[rank])
        elif snr is not None:
            diff = np.abs(self.evals_h - snr)
            rank = np.argwhere(diff == np.min(diff))[0][0]
            print('Calculated rank from signal-to-noise ratio : %d' % rank)
            print('     Percent of information: %.4f%%' % (100*frac[rank]))
            print('     Signal-to-noise ratio: %.2f' % snr)
        elif rank is not None:
            print('Using defined rank: %d' % rank)
            print('     Percent of information: %.4f%%' % (100*frac[rank]))
            print('     Signal-to-noise ratio: %.2f' % self.evals_h[rank])
        return rank

    def pph(self):
        # Calculate the prior pre-conditioned Hessian assuming
        # that the errors are diagonal
        if ((self._find_dimension(self.sa) == 1) and
            (self._find_dimension(self.so) == 1)):
            pph = (data.sa**0.5)*data.k.T
            pph = xr.dot(pph, (pph.T/data.so))
        elif self._find_dimension(self.sa) == 1:
            pph = (data.sa**0.5)*data.k.T
            pph = pph @ inv(data.so) @ pph.T
        else:
            pph = data.sa**0.5 @ data.k.T
            pph = pph @ inv(data.so) @ pph.T
        print('Calculated PPH.')
        return pph

    def edecomp(self, pph=None, eval_threshold=None, number_of_evals=None):
        print('... Calculating eigendecomposition ...')
        # Calculate the prior pre-conditioned Hessian
        if pph is None:
            pph = self.pph()

        # Check that the PPH is symmetric
        assert np.allclose(pph, pph.T, rtol=1e-5), \
               'The prior pre-conditioned Hessian is not symmetric.'

        # Perform the eigendecomposition of the prior pre-conditioned Hessian
        # We return the evals of the projection, not of the
        # prior pre-conditioned Hessian.
        if (eval_threshold is None) and (number_of_evals is None):
             evals, evecs = eigh(pph)
        elif (eval_threshold is None):
            n = pph.shape[0]
            evals, evecs = eigh(pph, subset_by_index=[n - number_of_evals,
                                                      n - 1])
        else:
            evals, evecs = eigh(pph, subset_by_value=[eval_threshold, np.inf])
        print('Eigendecomposition complete.')

        # Sort evals and evecs by eval
        idx = np.argsort(evals)[::-1]
        evals = evals[idx]
        evecs = evecs[:,idx]

        # Force all evals to be non-negative
        if (evals < 0).sum() > 0:
            print('Negative eigenvalues. Maximum negative value is %.2e. Setting negative eigenvalues to zero.' \
                % (evals[evals < 0].min()))
            evals[evals < 0] = 0

        # Check for imaginary eigenvector components and force all
        # eigenvectors to be only the real component.
        if np.any(np.iscomplex(evecs)):
            print('Imaginary eigenvectors exist at index %d of %d. Forcing eigenvectors to real component alone.' \
                  % ((np.where(np.iscomplex(evecs))[1][0] - 1), len(evecs)))
            evecs = np.real(evecs)

        # Saving result to our instance.
        print('Saving eigenvalues and eigenvectors to instance.')
        # self.evals = evals/(1 + evals)
        self.evals_h = evals
        self.evals_q = evals/(1 + evals)
        self.evecs = evecs
        print('... Complete ...\n')

    def projection(self, pct_of_info=None, rank=None, snr=None):
        # Conduct the eigendecomposition of the prior pre-conditioned
        # Hessian
        if ((self.evals_h is None) or
            (self.evals_q is None) or
            (self.evecs is None)):
            self.edecomp()

        # Subset the evecs according to the rank provided.
        rank = self.get_rank(pct_of_info=pct_of_info, rank=rank, snr=snr)
        evecs_subset = self.evecs[:,:rank]

        # Calculate the prolongation and reduction operators and
        # the resulting projection operator.
        prolongation = (evecs_subset.T * self.sa**0.5).T
        reduction = (1/self.sa**0.5) * evecs_subset.T
        projection = prolongation @ reduction

        return rank, prolongation, reduction, projection

    # Need to add in cost function and other information here
    def solve_inversion_proj(self, pct_of_info=None, rank=None):
        print('... Solving projected inversion ...')
        # Conduct the eigendecomposition of the prior pre-conditioned
        # Hessian
        if ((self.evals_h is None) or
            (self.evals_q is None) or
            (self.evecs is None)):
            self.edecomp()

        # Subset the evecs according to the rank provided.
        rank = self.get_rank(pct_of_info=pct_of_info, rank=rank)

        # Calculate a few quantities that will be useful
        sa_sqrt = diags(self.sa**0.5)
        sa_sqrt_inv = diags(1/self.sa**0.5)
        # so = self.regularization_factor*self.so
        so_inv = diags(1/self.so)
        # so_sqrt_inv = diags(1/so**0.5)

        # Subset evecs and evals
        vk = self.evecs[:, :rank]
        # wk = so_sqrt_inv @ self.k @ sa_sqrt @ vk
        lk = self.evals_h[:rank].reshape((1, -1))

        # Make lk into a matrix
        lk = np.repeat(lk, self.nstate, axis=0)

        # Calculate the solutions
        self.xhat_proj = (np.asarray(sa_sqrt
                                    @ ((vk/(1+lk)) @ vk.T)
                                    @ sa_sqrt @ self.k.T @ so_inv
                                    @ self.obs_mod_diff(self.xa))
                         + self.xa)
        self.shat_proj = np.asarray(sa_sqrt
                                    @ (((1/(1+lk))*vk) @ vk.T)
                                    @ sa_sqrt)
        # self.shat_proj = sa_sqrt @ self.shat_proj_sum(rank) @ sa_sqrt
        self.a_proj = np.asarray(sa_sqrt
                                 @ (((lk/(1+lk))*vk) @ vk.T)
                                 @ sa_sqrt_inv)
        print('... Complete ...\n')

    def solve_inversion_kproj(self, pct_of_info=None, rank=None):
        print('... Solving projected Jacobian inversion ...')
        # Get the projected solution
        self.solve_inversion_proj(pct_of_info=pct_of_info, rank=rank)

        # Calculate a few quantities that will be useful
        sa = diags(self.sa)

        # Calculate the solutions
        self.xhat_kproj = self.xhat_proj
        self.shat_kproj = np.asarray((identity(self.nstate) - self.a_proj) @ sa)
        self.a_kproj = self.a_proj
        print('... Complete ...\n')

    def solve_inversion_fr(self, pct_of_info=None, rank=None):
        print('... Solving full rank approximation inversion ...')
        self.solve_inversion_kproj(pct_of_info=pct_of_info, rank=rank)

        so_inv = diags(1/self.so)
        d = self.obs_mod_diff(self.xa)

        self.xhat_fr = self.shat_kproj @ self.k.T @ so_inv @ d
        print('... Complete ...\n')

    ##########################
    ### PLOTTING FUNCTIONS ###
    ##########################

    def plot_info_frac(self, aspect=1.75, relative=True, **kw):
        fig_kwargs = kw.pop('fig_kwargs', {})
        fig, ax = fp.get_figax(aspect=aspect, **fig_kwargs)

        label = kw.pop('label', '')
        color = kw.pop('color', plt.cm.get_cmap('inferno')(5))
        ls = kw.pop('ls', '-')
        lw = kw.pop('lw', 3)
        text = kw.pop('text', True)
        if kw:
            raise TypeError('Unexpected kwargs provided: %s' % list(kw.keys()))

        frac = np.cumsum(self.evals_q/self.evals_q.sum())
        snr_idx = np.argwhere(self.evals_q >= 0.5)[-1][0]
        ax.plot(frac, label=label, c=color, ls=ls, lw=lw)

        if text:
            ax.scatter(snr_idx, frac[snr_idx], s=10*config.SCALE, c=color)
            ax.text(snr_idx + self.nstate*0.05, frac[snr_idx],
                    r'SNR $\approx$ 1',
                    ha='left', va='top',
                    fontsize=config.LABEL_FONTSIZE*config.SCALE,
                    color=color)
            ax.text(snr_idx + self.nstate*0.05, frac[snr_idx] - 0.075,
                    'n = %d' % snr_idx,
                    ha='left', va='top',
                    fontsize=config.LABEL_FONTSIZE*config.SCALE,
                    color=color)
            ax.text(snr_idx + self.nstate*0.05, frac[snr_idx] - 0.15,
                    r'$f_{DOFS}$ = %.2f' % frac[snr_idx],
                    ha='left', va='top',
                    fontsize=config.LABEL_FONTSIZE*config.SCALE,
                    color=color)

        ax = fp.add_legend(ax)
        ax = fp.add_labels(ax,
                           xlabel='Eigenvector Index',
                           ylabel='Fraction of DOFS')
        ax = fp.add_title(ax, title='Information Content Spectrum')

        return fig, ax

class ReducedRankJacobian(ReducedRankInversion):
    def __init__(self, k, xa, sa, y, ya, so, c=None, regularization_factor=1,
                 k_is_positive=False, rank=None):
        # Inherit from the parent class.
        ReducedRankInversion.__init__(self, k, xa, sa, y, ya, so, c,
                                      regularization_factor, k_is_positive,
                                      rank)
        self.model_runs = 0

    # Rewrite to take any prolongation matrix?
    def update_jacobian(self, forward_model,
                        pct_of_info=None, rank=None, snr=None,
                        prolongation=None, reduction=None):
        # Retrieve the prolongation operator associated with this
        # instance of the Jacobian for the rank specified by the
        # function call. These are the eigenvectors that we will perturb.
        if sum(x is not None
               for x in [pct_of_info, rank, snr, prolongation]) > 1:
            raise AttributeError('Conflicting arguments provided to determine rank.')
        elif sum(x is not None
                 for x in [pct_of_info, rank, snr, prolongation]) == 0:
            raise AttributeError('Must provide one of pct_of_info, rank, or prolongation.')
        elif (((prolongation is not None) and (reduction is None)) or
              ((prolongation is None) and (reduction is not None))):
            raise AttributeError('Only one of prolongation or reduction is provided.')
        elif (prolongation is not None) and (reduction is not None):
            print('Using given prolongation and reduction.')
        else:
            print('Calculating prolongation and reduction.')
            _, prolongation, reduction, _ = self.projection(pct_of_info=pct_of_info,
                                                            rank=rank,
                                                            snr=snr)

        # Run the perturbation runs
        perturbations = forward_model @ prolongation

        # Project to the full dimension
        k = perturbations @ reduction

        # Save to a new instance
        new = ReducedRankJacobian(k=k,
                                  xa=copy.deepcopy(self.xa),
                                  sa=copy.deepcopy(self.sa),
                                  y=copy.deepcopy(self.y),
                                  ya=copy.deepcopy(self.ya),
                                  so=copy.deepcopy(self.so),
                                  regularization_factor=self.regularization_factor)
        new.model_runs = copy.deepcopy(self.model_runs) + prolongation.shape[1]

        # Do the eigendecomposition
        new.edecomp()

        # And solve the inversion
        new.solve_inversion()
        # new.solve_inversion_kproj(rank=floor(rank/2))

        return new

    def filter(self, true, mask):
        self_f = copy.deepcopy(self)
        true_f = copy.deepcopy(true)

        skeys = [k for k in dir(self_f) if k[:4] == 'shat']
        xkeys = [k for k in dir(self_f) if k[:4] == 'xhat']
        akeys = [k for k in dir(self_f) if (k == 'a') or (k[:2] == 'a_')]

        for obj in [true_f, self_f]:
            # update jacobian and DOFS
            setattr(obj, 'k', getattr(obj, 'k')[:, mask])
            setattr(obj, 'dofs', getattr(obj, 'dofs')[mask])

            for keylist in [skeys, xkeys, akeys]:
                for k in keylist:
                    try:
                        if getattr(obj, k).ndim == 1:
                            # update true_f and self_f posterior mean
                            setattr(obj, k, getattr(obj, k)[mask])
                        else:
                            # update true_f and self_f posterior variance
                            setattr(obj, k, getattr(obj, k)[mask, :][:, mask])
                    except AttributeError:
                        pass

        # some plotting functions
        true_f.xhat_long = copy.deepcopy(true.xhat)
        true_f.xhat_long[~mask] = 1
        self_f.xhat_long = copy.deepcopy(self.xhat)
        self_f.xhat_long[~mask] = 1

        return self_f, true_f

class ReducedDimensionJacobian(ReducedRankInversion):
    def __init__(self, k, xa, sa, y, ya, so, c=None, regularization_factor=1,
                 reduced_memory=False, available_memory_GB=None,
                 k_is_positive=False, rank=None):

        # state_vector    A vector containing an index for each state vector
        #                 element (necessary for multiscale grid methods).

        # Inherit from the parent class.
        ReducedRankInversion.__init__(self, k, xa, sa, y, ya, so, c,
                                      regularization_factor, reduced_memory,
                                      available_memory_GB, k_is_positive,
                                      rank)

        self.state_vector = np.arange(1, self.nstate+1, 1)
        self.perturbed_cells = np.array([])
        self.model_runs = 0

    def merge_cells_kmeans(self, label_idx, clusters_plot, cluster_size):
        labels = np.zeros(self.nstate)
        labels[label_idx] = label_idx + 1
        # the +1 here is countered by a -1 later--this is a fix for
        # pythonic indexing
        labels = ip.match_data_to_clusters(labels,
                                               clusters_plot)
        labels = labels.to_dataframe('labels').reset_index()
        labels = labels[labels['labels'] > 0]
        labels['labels'] -= 1

        # Now do kmeans clustering
        n_clusters = int(len(label_idx)/cluster_size)
        labels_new = KMeans(n_clusters=n_clusters,
                            random_state=0)
        labels_new = labels_new.fit(labels[['lat', 'lon']])

        # Print out some information
        label_stats = np.unique(labels_new.labels_, return_counts=True)
        print('Number of clusters: %d' % len(label_stats[0]))
        print('Cluster size: %d' % cluster_size)
        print('Maximum number of grid boxes in a cluster: %d' \
              % max(label_stats[1]))
        print('Average number of grid boxes in a cluster: %.2f' \
              % np.mean(label_stats[1]))
        print('...')

        # save the information
        labels = labels.assign(new_labels=labels_new.labels_+1)
        labels[['labels', 'new_labels']] = labels[['labels',
                                                   'new_labels']].astype(int)

        return labels

    def aggregate_cells_kmeans(self, clusters_plot,
                               n_cells, n_cluster_size=None,
                               dofs_e=None):
        print('... Generating multiscale grid ...')

        # If first aggregation
        if len(self.state_vector) == self.nstate:
            # Get the indices associated with the most significant
            # grid boxes
            sig_idx = self.dofs.argsort()[::-1]

            new_sv = np.zeros(self.nstate)

            # Iterate through n_cells
            n_cells = np.append(0, n_cells)
            nidx = np.cumsum(n_cells)
            for i, n in enumerate(n_cells[1:]):
                # get cluster size
                if n_cluster_size is None:
                    cluster_size = i+2
                else:
                    cluster_size = n_cluster_size[i]

                # get the indices of interest
                sub_sig_idx = sig_idx[nidx[i]:nidx[i+1]]

                new_labels = self.merge_cells_kmeans(sub_sig_idx,
                                                     clusters_plot,
                                                     cluster_size)

                new_sv[new_labels['labels']] = new_labels['new_labels']+new_sv.max()
                added_model_runs = len(np.unique(new_sv))

        # If second aggregation (i.e. disaggregation)
        else:
            # expected DOFS
            # Group the previous estimate of the DOFS by the state vector
            dofs_e = pd.DataFrame(copy.deepcopy(dofs_e))
            dofs_e = dofs_e.groupby(copy.deepcopy(self.state_vector)).sum()
            dofs_e = np.array(dofs_e).reshape(-1,)

            # Normallize by the number of grid cellls in each cluster
            _, count = np.unique(self.state_vector, return_counts=True)
            dofs_per_cell_e = dofs_e/count

            # Calculate the difference (absolute and relative)
            dofs_diff = self.dofs - dofs_per_cell_e
            dofs_diff_rel = dofs_diff/dofs_per_cell_e

            # Ignore grid cells that are already at native resolution
            dofs_diff[count == 1] = 0

            # Get the indices associated with the largest differences
            sig_idx = dofs_diff.argsort()[::-1] + 1

            new_sv = copy.deepcopy(self.state_vector)
            count = 0
            i = 0
            while count <= n_cells[0]:
                idx = np.where(sig_idx[i] == self.state_vector)[0]
                renumber_idx = np.where(sig_idx[i] < self.state_vector)[0]
                new_sv[renumber_idx] += len(idx) - 1
                new_sv[idx] = np.arange(new_sv[idx[0]],
                                        new_sv[idx[0]] + len(idx))
                count += len(idx) - 1
                i += 1
            print('%d cells disaggregated' % (i-1))
            added_model_runs = count
            # now renumber

        # if we're at the point of disaggregating cells
        # take the largest sig_idx[1]
        # set all indices equal to new, unique values
        # count the number of new indices
        # while less than n_cells, continue
        print('Number of state vector elements: %d' \
              % len(np.unique(new_sv)))
        print('... Complete ...\n')

        return new_sv, added_model_runs


    def disaggregate_k_ms(self):
        # Create space for the full resolution Jacobian
        k_fr = np.zeros((self.nobs, len(self.state_vector)))
        for i in range(1, self.nstate+1):
            # get the column indices for the new Jacobian
            cols_idx = np.where(self.state_vector == i)[0]

            # get the Jacobian values
            ki = self.k[:, i-1]/len(cols_idx)
            ki = np.tile(ki.reshape(-1, 1), (1, len(cols_idx)))

            # fill in
            k_fr[:, cols_idx] = ki
        return k_fr

    def calculate_k(self, forward_model):
        k_ms = pd.DataFrame(forward_model)
        k_ms = k_ms.groupby(self.state_vector, axis=1).sum()
        self.k = np.array(k_ms)

    def calculate_prior(self, xa_abs, sa):
        xa_abs_ms = pd.DataFrame(xa_abs).groupby(self.state_vector).sum()

        sa_abs = pd.DataFrame(sa*xa_abs)
        sa_abs_ms = (sa_abs**2).groupby(self.state_vector).sum()**0.5
        sa_ms = sa_abs_ms/xa_abs_ms

        self.xa_abs = np.array(xa_abs_ms).reshape(-1,)
        self.xa = np.ones(self.nstate).reshape(-1,)
        self.sa = np.array(sa_ms).reshape(-1,)

    def update_jacobian_rd(self, forward_model, xa_abs, sa, clusters_plot,
                           pct_of_info=None, rank=None, snr=None,
                           n_cells=[100, 200],
                           n_cluster_size=[1, 2],
                           dofs_e=None,
                           k_base=None):#, #threshold=0,
                        # perturbation_factor=0.5):
        '''
        This function generates a multi-scale Jacobian on the basis
        of the information content, as given by the diagonal elements
        of the averaging kernel. It maintains the native resolution
        for the grid cells with the highest information content while
        aggregating together grid cells with lower information content
        using K means clustering. The user must provide the number of
        desired number of grid cells and the number of grid cells per
        cluster for each aggregation level. It accepts the following
        arguments:
            forward_model       the true Jacobian
            clusters_plot       the mapping from the grid cells to state
                                vector number
            pct_of_info         currently not used
            rank                currently not used
            snr                 currently not used
            n_cells             the number of native resolution grid
                                cells to be used in the aggregation
                                scheme (integer or list of integers);
                                defaults to [100, 200]
            n_cluster_size      the number of native resolution grid
                                cells to aggregate together at each level
                                of aggregation; defaults to [1, 2]
            k_base              currently defaults to previous k
        Example:
            Passing n_cells=[100, 200], n_cluster_size=[1, 2] will
            generate a state vector where the 100 grid cells with highest
            information content maintain the native resolution (i.e.
            cluster size = 1) and the 200 grid cells with next highest
            information content will be aggregated into clusters with size
            2. The final state vector will have dimension 200.
        '''

        if k_base is None:
            k_base = copy.deepcopy(self.k)

        # We start by creating a new instance of the class. This
        # is where
        new = ReducedRankJacobian(k=k_base,
                                  xa=copy.deepcopy(self.xa),
                                  sa=copy.deepcopy(self.sa),
                                  y=copy.deepcopy(self.y),
                                  ya=copy.deepcopy(self.ya),
                                  so=copy.deepcopy(self.so))
        new.state_vector = copy.deepcopy(self.state_vector)
        new.dofs = copy.deepcopy(self.dofs)
        new.model_runs = copy.deepcopy(self.model_runs)
        new.regularization_factor = copy.deepcopy(self.regularization_factor)
        _, counts = np.unique(self.state_vector, return_counts=True)

        # If previously optimized, set significance to 0
        # if len(self.perturbed_cells) > 0:
        if np.any(counts > 1):
            print('Ignoring previously optimized grid cells.')
            # significance[self.perturbed_cells] = 0
            new.dofs[counts == 1] = 0

        # We need the new state vector first. This gives us the
        # clusterings of the base resolution state vector
        # elements as dictated by n_cells and n_cluster_size.
        new.state_vector, new_runs = new.aggregate_cells_kmeans(clusters_plot,
                                                       n_cells=n_cells,
                                                       n_cluster_size=  n_cluster_size,
                                                       dofs_e=dofs_e)
        new.model_runs += new_runs

        # We calculate the number of model runs and the counts of
        # each cluster
        elements, counts = np.unique(new.state_vector, return_counts=True)

        # # Now update the Jacobian
        new.nstate = len(elements)
        new.calculate_k(forward_model)
        new.calculate_prior(xa_abs=xa_abs, sa=sa)

        # Adjust the regularization_factor
        new.regularization_factor = self.regularization_factor*new.nstate/self.nstate
        # THIS NEEDS TO BE FIXED NOW THAT WE DEFINE SO/REG FACTOR IN
        # INITIALIZATION

        # Update the value of c in the new instance
        new.calculate_c()

        # And do the eigendecomposition
        new.edecomp()

        # And solve the inversion
        new.solve_inversion()

        # And save a long xhat/shat/avker (start by saving them as
        # an unphysical value so that we can check for errors)
        new.xhat_long = np.ones(len(new.state_vector))
        new.dofs_long = np.zeros(len(new.state_vector))
        for i in range(1, new.nstate + 1):
            idx = np.where(new.state_vector == i)[0]
            new.xhat_long[idx] = new.xhat[i - 1]
            new.dofs_long[idx] = new.dofs[i - 1]

        print('NUMBER OF MODEL RUNS : %d' % new.model_runs)

        return new

    def plot_multiscale_grid(self, clusters_plot, **kw):
        # Get KW
        title = kw.pop('title', '')
        fig_kwargs = kw.pop('fig_kwargs', {})
        title_kwargs = kw.pop('title_kwargs', {})
        map_kwargs = kw.pop('map_kwargs', {})
        kw['colors'] = kw.pop('colors', 'black')
        kw['linewidths'] = kw.pop('linewidths', 1)

        # Plot
        nstate = len(np.unique(self.state_vector)[1:])
        data = ip.match_data_to_clusters(self.state_vector,
                                           clusters_plot, default_value=0)
        data_zoomed = zoom(data.values, 50, order=0, mode='nearest')
        fig, ax = fp.get_figax(maps=True, lats=data.lat, lons=data.lon,
                               **fig_kwargs)
        ax.contour(data_zoomed, levels=np.arange(0, nstate, 1),
                   extent=[data.lon.min(), data.lon.max(),
                           data.lat.min(), data.lat.max()],
                   **kw)
        ax = fp.add_title(ax, title, **title_kwargs)
        ax = fp.format_map(ax, data.lat, data.lon, **map_kwargs)

        return fig, ax

class ReducedMemoryInversion(ReducedRankJacobian):
    def __init__(self, k, xa, sa, y, ya, so, c=None, regularization_factor=1,
                 reduced_memory=True, available_memory_GB=None,
                 k_is_positive=False, rank=None):

        '''
            reduced_memory           This flag (default false) will determine
                                     whether or not to read in the file or
                                     arrays provided in chunks.
            available_memory_GB      If reduced_memory is True, both the number
                                     of cores and the memory available (in
                                     gigabytes) must be provided.
            k_is_positive            A flag indicating whether the Jacobian
                                     has already been checked for negative
                                     elements. Default is False.
        '''

        # Check that available memory is provided
        assert available_memory_GB is not None, \
               'Available memory is not provided.'

        # Print out a reminder to set the number of threads
        print('*'*60)
        print('NOTE: REDUCED_MEMORY = TRUE')
        print('It is recommended that OMP_NUM_THREADS be set to half the')
        print('available cores [N/2] by running')
        print('  >> export OMP_NUM_THREADS=[N/2]')
        print('After running this command, rerun any scripts that use the')
        print('Inversion class.')
        print('*'*60)
        print('')

        # Set initial chunk values
        chunks = {'nstate' : -1, 'nobs' : None}

        # Before inheriting from the parent class, we are going to load
        # all of the items using chunks.

        # Read in the prior elements first because that allows us to calculate
        # nstate and thus the chunk size in that dimension.
        
        print('Loading the prior and prior error.')
        xa = self.read(xa, dims=Inversion.dims['xa'], chunks=chunks)
        sa = self.read(sa, dims=Inversion.dims['sa'], chunks=chunks)

        # Save out the state vector dimension
        self.nstate = xa.shape[0]
        print(f'State vector dimension : {self.nstate}\n')

        # Update the chunks for the nobs dimension accordingly
        max_chunk_size = gc.calculate_chunk_size(available_memory_GB)
        chunks['nobs'] = int(max_chunk_size/self.nstate)

        # Load observational data
        k = self.read(k, dims=Inversion.dims['k'], chunks=chunks)
        y = self.read(y, dims=Inversion.dims['y'], chunks=chunks)
        ya = self.read(ya, dims=Inversion.dims['ya'], chunks=chunks)
        so = self.read(so, dims=Inversion.dims['so'], chunks=chunks)

        # Inherit from the parent class.
        ReducedRankJacobian.__init__(self, k, xa, sa, y, ya, so, c,
                                     regularization_factor, k_is_positive,
                                     rank)

        # Save out chunks
        self.chunks = chunks


    #########################
    ### UTILITY FUNCTIONS ###
    #########################
    @staticmethod
    def make_dims_1d_if_diagonal(item,dims):
        # check if item is a diagonal of a square matrix (2D w/ same dim twice) 
        item_is_diag = (len(dims) == 2) and (dims[0] == dims[1]) and \
                       (len(item.shape) == 1)
        if item_is_diag: 
            dims = [dims[0]]
        return dims

    def read(self, item, dims=None, chunks={}, **kwargs):
        # If item is a string or a list, load the file
        if type(item) in [str, list]:
            item = self._load(item, dims=dims, chunks=chunks,
                              **kwargs)

        # Force the items to be dataarrays
        if type(item) != xr.core.dataarray.DataArray:
            dims = self.make_dims_1d_if_diagonal(item, dims) # replace with 1d dims if diagonal
            item = self._to_dataarray(item, dims=dims, chunks=chunks)

        return item

    @staticmethod
    def _load(item, dims, chunks, **kwargs):
        # This function is only called by read()
        # Add chunks to kwargs.
        kwargs['chunks'] = {k : chunks[k] for k in dims}
        if type(item) == list:
            # If it's a list, set some specific settings for open_mfdataset
            # This currently assumes that the coords are not properly set,
            # which was an oopsy when making the K0 datasets.
            kwargs['combine'] = 'nested'
            kwargs['concat_dim'] = dims
        else:
            item = [item]

        item = gc.read_file(*item, **kwargs)
        return item

    @staticmethod
    def _to_dataarray(item, dims, chunks):
        # If it's a dataset, require that there be only one variable
        if type(item) == xr.core.dataset.Dataset:
            variables = list(item.keys())
            assert len(variables) == 1, \
                  'A dataset with multiple variables was provided. This \
                   class requires that any datasets contain only one \
                   variable.'
            item = item[variables[0]]
        # Else convert to a dataarray
        else:
            assert dims is not None, \
                   'Creating an xarray dataset and dims is not provided.'
            chunks = {k : chunks[k] for k in dims}
            item = xr.DataArray(item, dims=tuple(dims))
            if len(chunks) > 0:
                item = item.chunk(chunks)
        return item

    def save(self, attribute:str, file_name=None):
        item = getattr(self, attribute)

        # Get file name
        if file_name is None:
            file_name = attribute

        with ProgressBar():
                item.to_netcdf(f'{file_name}.nc')

    ###########################
    ### INVERSION FUNCTIONS ###
    ###########################
    def solve_inversion(self):
        ...<|MERGE_RESOLUTION|>--- conflicted
+++ resolved
@@ -181,19 +181,11 @@
     #########################
     def read(self, item, dims=None, **kwargs):
         # If item is a string or a list, load the file
-<<<<<<< HEAD
-        if (type(item) == str) or (type(item) == list):
-            item = np.array(gc.read_file(*[item], **kwargs))        # Force the items to np.arrays
-        # Force the items to be dataarrays
-        elif type(item) != np.ndarray:
-            item = np.array(item)
-=======
         if type(item) == str:
             item = np.array(gc.read_file(*[item], **kwargs),dtype=np.float32)        
         # Force the items to np.arrays with float32 (to save memory)
         else:
             item = np.array(item,dtype=np.float32)
->>>>>>> 8b56eecf
         return item
 
     @staticmethod
@@ -375,19 +367,7 @@
 
         # Calculate the posterior mean
         print('Calculating the posterior mean.')
-<<<<<<< HEAD
-        #gain = self.shat @ kTsoinv
-        #self.xhat = self.xa + (gain @ self.obs_mod_diff(self.xa))
-        self.xhat = self.xa + (self.shat @ kTsoinv @ self.obs_mod_diff(self.xa))
-
-        # Calculate the cost function at the posterior. Also calculate the
-        # number of negative cells as an indicator of inversion success.
-        print('Calculating the cost function at the posterior mean.')
-        cost_post = self.cost_func(self.xhat)
-        print('     Negative cells: %d' % self.xhat[self.xhat < 0].sum())
-=======
         self.xhat = self.xa + (self.shat @ kTsoinv @ (self.y - self.ya))
->>>>>>> 8b56eecf
 
         # Calculate the averaging kernel.
         print('Calculating the averaging kernel.')
