--- conflicted
+++ resolved
@@ -108,49 +108,13 @@
 from numpy.polynomial import polynomial as p
 import pandas as pd
 import matplotlib.pyplot as plt
-<<<<<<< HEAD
-pd.set_option('display.max_columns', 10)
-=======
 import matplotlib.colors as colors
 # from matplotlib import cm
 pd.set_option('display.max_columns', 15)
->>>>>>> 777a13a2
 
 ## ------------------------------------------------------------------------ ##
 ## Set user preferences
 ## ------------------------------------------------------------------------ ##
-<<<<<<< HEAD
-# Local preferences
-base_dir = '/Users/hannahnesser/Documents/Harvard/Research/TROPOMI_Inversion/'
-code_dir = base_dir + 'python'
-data_dir = base_dir + 'observations'
-output_dir = base_dir + 'inversion_data'
-plot_dir = base_dir + 'plots'
-
-# # Cannon preferences
-# base_dir = '/n/holyscratch01/jacob_lab/hnesser/TROPOMI_inversion/jacobian_runs/TROPOMI_inversion_0000/'
-# code_dir = '/n/home04/hnesser/TROPOMI_inversion/python'
-# # base_dir = sys.argv[1]
-# # code_dir = sys.argv[2]
-# data_dir = f'{base_dir}ProcessedDir'
-# output_dir = f'{base_dir}SummaryDir'
-# plot_dir = None
-
-# The prior_run can either be a list of files or a single file
-# with all of the data for simulation
-year = 2019
-months = np.arange(1, 13, 1) # excluding December for now
-days = np.arange(1, 32, 1)
-prior_run = f'{year}.pkl'
-# prior_run = [f'{year}{mm:02d}{dd:02d}_GCtoTROPOMI.pkl'
-#              for mm in months for dd in days]
-# prior_run.sort()
-
-# Define the blended albedo threshold
-filter_on_blended_albedo = True
-blended_albedo_threshold = 1.1
-albedo_bins = np.arange(0, 1.1, 0.05)
-=======
 local = True
 
 if local:
@@ -206,15 +170,11 @@
 filter_on_blended_albedo = True
 blended_albedo_threshold = 0.75
 blended_albedo_bins = np.arange(0, 2.5, 0.1)
->>>>>>> 777a13a2
 
 # Define a plain old albedo threshold
 filter_on_albedo = True
 albedo_threshold = 0.05
-<<<<<<< HEAD
-=======
 albedo_bins = np.arange(0, 1.1, 0.05)
->>>>>>> 777a13a2
 
 # Define a seasonal latitudinal filter
 filter_on_seasonal_latitude = True
@@ -225,12 +185,7 @@
 lat_bins = np.arange(10, 65, 5)
 
 # Which analyses do you wish to perform?
-<<<<<<< HEAD
-analyze_biases = True
-calculate_so = True
-=======
 analyze_biases = False
->>>>>>> 777a13a2
 
 # Calculate the error variances?
 calculate_so = True
@@ -239,28 +194,6 @@
 ## ------------------------------------------------------------------------ ##
 ## Get grid information
 ## ------------------------------------------------------------------------ ##
-<<<<<<< HEAD
-# Custom packages
-sys.path.append(code_dir)
-import config
-config.SCALE = config.PRES_SCALE
-config.BASE_WIDTH = config.PRES_WIDTH
-config.BASE_HEIGHT = config.PRES_HEIGHT
-import gcpy as gc
-import troppy as tp
-import format_plots as fp
-
-# Define an empty suffix for file names
-suffix = ''
-if filter_on_blended_albedo:
-    suffix += '_BAF'
-if filter_on_albedo:
-    suffix += '_AF'
-if filter_on_seasonal_latitude:
-    suffix += '_LF'
-if remove_latitudinal_bias:
-    suffix += '_BC'
-=======
 lats, lons = gc.create_gc_grid(*settings.lats, settings.lat_delta,
                                *settings.lons, settings.lon_delta,
                                centers=False, return_xarray=False)
@@ -274,36 +207,10 @@
                                      centers=False, return_xarray=False)
 groupby = ['LAT_CENTER_L', 'LON_CENTER_L', 'SEASON']
 err_suffix = '_rg2rt'
->>>>>>> 777a13a2
 
 ## ------------------------------------------------------------------------ ##
 ## Define functions
 ## ------------------------------------------------------------------------ ##
-<<<<<<< HEAD
-def apply_filter(data, criteria, filter_name):
-    old_nobs = data.shape[0]
-    data = data[criteria]
-    new_nobs = data.shape[0]
-
-    # Print information
-    print(f'\nData is filtered on {filter_name}.')
-    print(f'    {100*new_nobs/old_nobs:.1f}% of data is preserved.')
-    print(f'    {new_nobs} observations remain.')
-    print(f'    Statistics:')
-    summ = data.groupby('MONTH')[['MOD', 'OBS', 'DIFF']]
-    summ = pd.concat([summ.min(), summ.max()], axis=1)
-    print(summ)
-
-    return data
-
-## ------------------------------------------------------------------------ ##
-## Calculate y
-## ------------------------------------------------------------------------ ##
-if type(prior_run) == list:
-    ## ----------------------------------------- ##
-    ## Load data for the year
-    ## ----------------------------------------- ##
-=======
 def print_summary(data, mod_suffix=mod_suffix):
     print('Model maximum       : %.2f' % (data[f'MOD{mod_suffix.upper()}'].max()))
     print('Model minimum       : %.2f' % (data[f'MOD{mod_suffix.upper()}'].min()))
@@ -327,7 +234,6 @@
 ## Load the data for the year
 ## ------------------------------------------------------------------------ ##
 if type(prior_run) == list:
->>>>>>> 777a13a2
     data = np.array([]).reshape(0, 14)
     for file in prior_run:
         # Check if that file is in the data directory
@@ -338,15 +244,6 @@
         # Get the month
         month = int(file[4:6])
         day = int(file[6:8])
-<<<<<<< HEAD
-
-        # Load the data. The columns are: 0 OBS, 1 MOD, 2 LON, 3 LAT,
-        # 4 iGC, 5 jGC, 6 PRECISION, 7 ALBEDO_SWIR, 8 ALBEDO_NIR, 9 AOD,
-        # 10 GLINT, 11 MOD_COL(12 total columns)
-        new_data = gc.load_obj(join(data_dir, file))['obs_GC']
-        new_data = np.insert(new_data, 12, month, axis=1) # add month
-        new_data = np.insert(new_data, 13, day, axis=1)
-=======
         date = int(file[:8])
 
         # Load the data. The columns are: 0 OBS, 1 MOD, 2 LON, 3 LAT,
@@ -358,7 +255,6 @@
         new_data = np.append(new_data, month*np.ones((nobs, 1)), axis=1)
         new_data = np.append(new_data, day*np.ones((nobs, 1)), axis=1)
         new_data = np.append(new_data, date*np.ones((nobs, 1)), axis=1)
->>>>>>> 777a13a2
 
         data = np.concatenate((data, new_data))
 
@@ -367,13 +263,8 @@
     ## ----------------------------------------- ##
     # Create a dataframe from the data
     columns = ['OBS', 'MOD', 'LON', 'LAT', 'iGC', 'jGC', 'PREC',
-<<<<<<< HEAD
-               'ALBEDO_SWIR', 'ALBEDO_NIR', 'AOD', 'GLINT', 'MOD_COL',
-               'MONTH', 'DAY']
-=======
                'ALBEDO_SWIR', 'ALBEDO_NIR', 'AOD', 'CLOUDS',
                'MONTH', 'DAY', 'DATE']
->>>>>>> 777a13a2
     data = pd.DataFrame(data, columns=columns)
 
     # Calculate blended albedo
@@ -381,11 +272,6 @@
                                                data['ALBEDO_SWIR'],
                                                data['ALBEDO_NIR'])
 
-<<<<<<< HEAD
-    # Subset data
-    data = data[['iGC', 'jGC', 'MONTH', 'DAY', 'LON', 'LAT', 'OBS', 'MOD',
-                 'PREC', 'ALBEDO_SWIR', 'BLENDED_ALBEDO', 'GLINT']]
-=======
     # Add season
     data.loc[:, 'SEASON'] = 'DJF'
     data.loc[data['MONTH'].isin([3, 4, 5]), 'SEASON'] = 'MAM'
@@ -397,7 +283,6 @@
     data['LON_CENTER'] = lons[gc.nearest_loc(data['LON'].values, lons)]
     data['LAT_CENTER_L'] = lats_l[gc.nearest_loc(data['LAT'].values, lats_l)]
     data['LON_CENTER_L'] = lons_l[gc.nearest_loc(data['LON'].values, lons_l)]
->>>>>>> 777a13a2
 
     # Calculate model - observation
     data['DIFF'] = data['MOD'] - data['OBS']
@@ -410,15 +295,7 @@
 
     # Print out some statistics
     cols = ['LAT', 'LON', 'MONTH', 'MOD']
-<<<<<<< HEAD
-    print('MODEL MAXIMUM : ', data['MOD'].max())
-    print('MODEL MINIMUM : ', data['MOD'].min())
-    print('TROPOMI MAXIMUM : ', data['OBS'].max())
-    print('TROPOMI MINIMUM : ', data['OBS'].min())
-    print('DIFFERENCE MAXIMUM : ', np.abs(data['DIFF']).max())
-=======
     print_summary(data)
->>>>>>> 777a13a2
 
     # Save the data out
     print(f'Saving data in {output_dir}/{settings.year}.pkl')
@@ -443,42 +320,10 @@
 ## ----------------------------------------- ##
 ## Make and apply observational mask
 ## ----------------------------------------- ##
-<<<<<<< HEAD
-if filter_on_blended_albedo:
-    # Plot values
-    # if plot_dir is not None:
-    #     for m in months:
-    #         d = data[data['MONTH'] == m]
-    #         fig, ax = fp.get_figax(aspect=1.75)
-    #         ax.scatter(d['BLENDED_ALBEDO'], d['OBS'],
-    #                    c=fp.color(4), s=3, alpha=0.1)
-    #         ax.axvline(blended_albedo_threshold, c=fp.color(7), ls='--')
-    #         ax.set_xlim(0, 2)
-    #         ax = fp.add_title(ax, cal.month_name[m])
-    #         ax = fp.add_labels(ax, 'Blended Albedo', 'XCH4 (ppb)')
-    #         fp.save_fig(fig, plot_dir,
-    #                     f'blended_albedo_filter_{m:02d}{suffix}')
-    #         plt.close()
-
-    # Apply the blended albedo filter
-    BAF_filter = (data['BLENDED_ALBEDO'] < blended_albedo_threshold)
-    data = apply_filter(data, BAF_filter, 'blended albedo')
-
-if filter_on_albedo:
-    albedo_filter = (data['ALBEDO_SWIR'] > albedo_threshold)
-    data = apply_filter(data, albedo_filter, 'albedo')
-
-if filter_on_seasonal_latitude:
-    latitude_filter = ((data['MONTH'].isin(np.arange(3, 12, 1))) |
-                       (data['LAT'] <= 50))
-    data = apply_filter(data, latitude_filter, 'winter latitude')
-    print(np.arange(3, 12, 1))
-=======
 print('-'*70)
 
 # Create a vector for storing the observational filter
 obs_filter = np.ones(data.shape[0], dtype=bool)
->>>>>>> 777a13a2
 
 # We always filter on clouds (this variable is a count of the number
 # of nan values in the cloud_fraction variable, so where it is greater
@@ -592,12 +437,6 @@
     gosat_data['LON_CENTER'] = lons_l[gc.nearest_loc(gosat_data['LON'].values,
                                                    lons_l)]
 
-
-<<<<<<< HEAD
-# Save out result
-if filter_on_blended_albedo or filter_on_albedo or remove_latitudinal_bias:
-    gc.save_obj(data, join(output_dir, f'{year}_corrected.pkl'))
-=======
     # Add month and season
     gosat_data.loc[:, 'MONTH'] = pd.to_datetime(gosat_data['DATE'].values,
                                        format='%Y%m%d').month
@@ -783,7 +622,6 @@
     ax = fp.plot_one_to_one(ax)
     fp.add_legend(ax, bbox_to_anchor=(1, 0.5), loc='center left', ncol=1)
     fp.save_fig(fig, plot_dir, 'gosat_tropomi_comparison')
->>>>>>> 777a13a2
 
 nobs = data.shape[0]
 
@@ -818,13 +656,6 @@
     print('Monthly bias analyzed.')
 
     ## Latitudinal bias and seasonality
-<<<<<<< HEAD
-    data.loc[:, 'SEASON'] = 'DJF'
-    data.loc[data['MONTH'].isin([3, 4, 5]), 'SEASON'] = 'MAM'
-    data.loc[data['MONTH'].isin([6, 7, 8]), 'SEASON'] = 'JJA'
-    data.loc[data['MONTH'].isin([9, 10, 11]), 'SEASON'] = 'SON'
-=======
->>>>>>> 777a13a2
     lm_b = gc.group_data(data, groupby=['LAT_BIN', 'SEASON'])
     print('Seasonal latitudinal bias analyzed.')
 
@@ -843,86 +674,6 @@
     ## -------------------------------------------------------------------- ##
     ## Plot data
     ## -------------------------------------------------------------------- ##
-<<<<<<< HEAD
-
-    ## ----------------------------------------- ##
-    ## Scatter plot
-    ## ----------------------------------------- ##
-    fig, ax, c = gc.plot_comparison(data['OBS'].values, data['MOD'].values,
-                                    lims=[1750, 1950], vmin=0, vmax=3e4,
-                                    xlabel='Observation', ylabel='Model')
-    ax.set_xticks(np.arange(1750, 2000, 100))
-    ax.set_yticks(np.arange(1750, 2000, 100))
-    fp.save_fig(fig, plot_dir, f'prior_bias{suffix}')
-    plt.close()
-
-    ## ----------------------------------------- ##
-    ## Spatial bias
-    ## ----------------------------------------- ##
-    fig, ax = fp.get_figax(maps=True, lats=s_b.lats, lons=s_b.lons)
-    c = s_b.plot(ax=ax, cmap='RdBu_r', vmin=-30, vmax=30, add_colorbar=False)
-    cax = fp.add_cax(fig, ax)
-    cb = fig.colorbar(c, ax=ax, cax=cax)
-    cb = fp.format_cbar(cb, 'Model - Observation')
-    ax = fp.format_map(ax, s_b.lats, s_b.lons)
-    ax = fp.add_title(ax, 'Spatial Bias in Prior Run')
-    fp.save_fig(fig, plot_dir, f'prior_spatial_bias{suffix}')
-    plt.close()
-
-    ## ----------------------------------------- ##
-    ## Latitudinal bias
-    ## ----------------------------------------- ##
-    l_b['LAT'] = l_b['LAT_BIN'].apply(lambda x: x.mid)
-    fig, ax = fp.get_figax(aspect=1.75)
-    ax.errorbar(l_b['LAT'], l_b['mean'], yerr=l_b['std'], color=fp.color(4))
-    ax.set_xticks(np.arange(10, 70, 10))
-    ax = fp.add_labels(ax, 'Latitude', 'Model - Observation')
-    ax = fp.add_title(ax, 'Latitudinal Bias in Prior Run')
-    fp.save_fig(fig, plot_dir, f'prior_latitudinal_bias{suffix}')
-
-    ## ----------------------------------------- ##
-    ## Monthly bias
-    ## ----------------------------------------- ##
-    m_b['month'] = pd.to_datetime(m_b['MONTH'], format='%m')
-    m_b['month'] = m_b['month'].dt.month_name().str[:3]
-    fig, ax = fp.get_figax(aspect=1.75)
-    ax.errorbar(m_b['month'], m_b['mean'], yerr=m_b['std'], color=fp.color(4))
-    ax = fp.add_labels(ax, 'Month', 'Model - Observation')
-    ax = fp.add_title(ax, 'Seasonal Bias in Prior Run')
-    fp.save_fig(fig, plot_dir, f'prior_seasonal_bias{suffix}')
-    plt.close()
-
-    ## ----------------------------------------- ##
-    ## Seasonal latitudinal bias
-    ## ----------------------------------------- ##
-    lm_b['LAT'] = lm_b['LAT_BIN'].apply(lambda x: x.mid)
-    fig, ax = fp.get_figax(aspect=1.75)
-    ax.errorbar(l_b['LAT'], l_b['mean'], yerr=l_b['std'], color=fp.color(4))
-    ax.set_xticks(np.arange(10, 70, 10))
-    ax = fp.add_labels(ax, 'Latitude', 'Model - Observation')
-    ax = fp.add_title(ax, f'Latitudinal Bias in Prior Run')
-    linestyles = ['solid', 'dotted', 'dashed', 'dashdot']
-    for i, season in enumerate(np.unique(lm_b['SEASON'])):
-        d = lm_b[lm_b['SEASON'] == season]
-        ax.plot(d['LAT'].values, d['mean'].values, color=fp.color(4),
-                label=season, ls=linestyles[i], lw=0.5)
-    fp.add_legend(ax)
-    fp.save_fig(fig, plot_dir,
-                f'prior_seasonal_latitudinal_bias{suffix}')
-    plt.close()
-
-    ## ----------------------------------------- ##
-    ## Albedo bias
-    ## ----------------------------------------- ##
-    a_b['ALBEDO'] = a_b['ALBEDO_BIN'].apply(lambda x: x.mid)
-    fig, ax = fp.get_figax(aspect=1.75)
-    ax.errorbar(a_b['ALBEDO'], a_b['mean'], yerr=a_b['std'], color=fp.color(4))
-    ax.set_xticks(np.arange(0, 1, 0.2))
-    ax = fp.add_labels(ax, 'Albedo', 'Model - Observation')
-    ax = fp.add_title(ax, 'Albedo Bias in Prior Run')
-    fp.save_fig(fig, plot_dir, f'prior_albedo_bias{suffix}')
-    plt.close()
-=======
     if plot_dir is not None:
         ## ----------------------------------------- ##
         ## Scatter plot
@@ -1107,7 +858,6 @@
         #               loc='center left', ncol=1)
         fp.save_fig(fig, plot_dir, f'prior_blended_albedo_bias{suffix}')
         plt.close()
->>>>>>> 777a13a2
 
 ## ------------------------------------------------------------------------ ##
 ## Calculate So
@@ -1191,14 +941,9 @@
 ## Plots
 ## ------------------------------------------------------------------------ ##
 if (plot_dir is not None) and calculate_so:
-<<<<<<< HEAD
-    plot_data = copy.deepcopy(data[['iGC', 'jGC', 'MONTH', 'LON', 'LAT',
-                                    'OBS', 'MOD', 'DIFF', 'PREC',
-=======
     plot_data = copy.deepcopy(data[['iGC', 'jGC', 'MONTH', 'LON', 'LAT', 'OBS',
                                     f'MOD{mod_suffix.upper()}', 
                                     'DIFF', 'PREC',
->>>>>>> 777a13a2
                                     'ALBEDO_SWIR', 'BLENDED_ALBEDO', 'SO']])
 
     # Save nearest latitude and longitude centers
@@ -1246,24 +991,6 @@
     # (sigma_squared and rrsd, respectively, in ZQ's code)
     plot_data = pd.merge(plot_data, avg_err, on=groupby, how='left')
     plot_data['VAR'] = (plot_data['RES_ERR'] - plot_data['AVG_RES_ERR'])**2
-<<<<<<< HEAD
-    d_p = plot_data.groupby(groupby).mean()[['VAR', 'OBS']]#.reset_index()
-    d_p = d_p.rename(columns={'OBS' : 'AVG_OBS'})
-    d_p['STD'] = d_p['VAR']**0.5#/d_p['AVG_OBS']
-    d_p = d_p[['STD', 'AVG_OBS']].to_xarray().rename({'LAT_CENTER' : 'lats',
-                                                      'LON_CENTER' : 'lons'})
-
-    fig, ax = fp.get_figax(rows=1, cols=4, maps=True,
-                           lats=d_p.lats, lons=d_p.lons)
-    fig_e, ax_e = fp.get_figax(rows=1, cols=4, maps=True,
-                               lats=d_p.lats, lons=d_p.lons)
-    for i, s in enumerate(['DJF', 'MAM', 'JJA', 'SON']):
-        d = d_p.where(d_p.SEASON == s, drop=True)
-
-        c = d['AVG_OBS'].plot(ax=ax[i], cmap='plasma', vmin=1800, vmax=1900,
-                              add_colorbar=False)
-        c_e = d['STD'].plot(ax=ax_e[i], cmap='plasma', vmin=0, vmax=25,
-=======
     d_p = plot_data.groupby(groupby).agg({'VAR' : 'mean',
                                           'OBS' : 'mean',
                                           'DIFF' : 'mean',
@@ -1284,7 +1011,6 @@
     plt.subplots_adjust(hspace=-0.25, wspace=0.1) # wspace=0.05)
 
     c = d_p['AVG_OBS'].plot(ax=ax[0], cmap='plasma', vmin=1820, vmax=1880,
->>>>>>> 777a13a2
                             add_colorbar=False)
     ax[0] = fp.add_title(ax[0], '2019 TROPOMI methane observations')
     c_c = d_p['COUNT'].plot(ax=ax[1], cmap='inferno', vmin=0, vmax=1e3,
