## -------------------------------------------------------------------------##
## Load packages and set environment defaults
## -------------------------------------------------------------------------##
import numpy as np
import xarray as xr
import re
import pickle
import os
import sys
import pandas as pd
import datetime
import copy
import glob as glob

## -------------------------------------------------------------------------##
## Read in user preferences
## -------------------------------------------------------------------------##
<<<<<<< HEAD
# sat_data_dir = "/n/seasasfs02/CH4_inversion/InputData/Obs/TROPOMI/"
# GC_data_dir = "/n/holyscratch01/jacob_lab/hnesser/TROPOMI_inversion/jacobian_runs/TROPOMI_inversion_0000/OutputDir"
# output_dir = "/n/holyscratch01/jacob_lab/hnesser/TROPOMI_inversion/jacobian_runs/TROPOMI_inversion_0000/ProcessedDir/"

# LON_MIN = -130
# LON_MAX = -60
# LON_DELTA = 0.3125
# LAT_MIN = 9.75
# LAT_MAX = 60
# LAT_DELTA = 0.25
# BUFFER = [3, 3, 3, 3] # [N S E W]

# YEAR = 2019
# MONTH = 1

# ## -------------------------------------------------------------------------##
# ## Remove buffer boxes
# ## -------------------------------------------------------------------------##
# LAT_MAX -= LAT_DELTA*BUFFER[0]
# LAT_MIN += LAT_DELTA*BUFFER[1]
# LON_MAX -= LON_DELTA*BUFFER[2]
# LON_MIN += LON_DELTA*BUFFER[3]
=======
# code_dir = '/n/home04/hnesser/TROPOMI_inversion/python'
# sat_data_dir = "/n/holyscratch01/jacob_lab/hnesser/TROPOMI_inversion/TROPOMI"
# GC_pressure_dir = "/n/holyscratch01/jacob_lab/hnesser/TROPOMI_inversion/jacobian_runs/TROPOMI_inversion_0000_final/OutputDir"
# GC_ch4_dir = "/n/holyscratch01/jacob_lab/hnesser/TROPOMI_inversion/jacobian_runs/TROPOMI_inversion_0000_mb/OutputDir"
# GC_ch4_halfstep_dir = "/n/holyscratch01/jacob_lab/hnesser/TROPOMI_inversion/jacobian_runs/TROPOMI_inversion_0000_halfstep"
# output_dir = "/n/holyscratch01/jacob_lab/hnesser/TROPOMI_inversion/jacobian_runs/TROPOMI_inversion_0000_final/ProcessedDir/"
# jacobian = False
# reprocess = True
# MONTHS = [1]
# # MONTHS = [9, 10, 11, 12]
# # jacobian = True

code_dir = sys.argv[1]
sat_data_dir = sys.argv[2]
GC_pressure_dir = sys.argv[3]
GC_ch4_dir = sys.argv[4]
GC_ch4_halfstep_dir = sys.argv[5]
output_dir = sys.argv[6]
jacobian = sys.argv[7]
MONTHS = [int(sys.argv[8])*4 -3 + i for i in range(4)]
reprocess = False

# MONTHS = np.arange(1, 13)

# Convert strings to booleans
if jacobian == 'True':
    jacobian = True
else:
    jacobian = False

# Load custom packages
sys.path.append(code_dir)
import gcpy as gc
import inversion_settings as s

# print(f'Applying TROPOMI operator for {s.year}-{MONTHS}\n')
print('Applying TROPOMI operator\n')
>>>>>>> 777a13a2

## -------------------------------------------------------------------------##
## Define functions
## -------------------------------------------------------------------------##
def save_obj(obj, name):
    with open(name , 'wb') as f:
        pickle.dump(obj, f, pickle.HIGHEST_PROTOCOL)

def nearest_loc(GC, TROPOMI):
    # Find the grid box and time indices corresponding to TROPOMI obs
    # i index
    iGC = np.abs(GC.lon.values.reshape((-1, 1))
                 - TROPOMI['longitude'].values.reshape((1, -1)))
    iGC = iGC.argmin(axis=0)

    # j index
    jGC = np.abs(GC.lat.values.reshape((-1, 1))
                 - TROPOMI['latitude'].values.reshape((1, -1)))
    jGC = jGC.argmin(axis=0)

    # Time index
    tGC = np.where(TROPOMI['utctime'].dt.hour == GC.time.dt.hour)[1]

    return iGC, jGC, tGC

def filter_tropomi(data, date, lon_min, lon_max, lat_min, lat_max):
    # Filter on qa_value
    data = data.where(data['qa_value'] > 0.5, drop=True)

    # Filter on masked methane
    data = data.where(data['xch4_corrected'] != 9.96921e36, drop=True)

    # Filter on lat/lon domain
    data = data.where((data['longitude_center'] >= lon_min) &
                      (data['longitude_center'] <= lon_max),
                      drop=True)
    data = data.where((data['latitude_center'] >= lat_min) &
                      (data['latitude_center'] <= lat_max),
                      drop=True)

    # Filter on dates
    data = data.where(((data['time'][:, 0] == int(date[:4]))
                       & (data['time'][:, 1] == int(date[4:6]))
                       & (data['time'][:, 2] == int(date[6:]))), drop=True)

    # Filter on nan cloud fraction values
<<<<<<< HEAD
    data = data.dropna(dim='nobs', how='any')
=======
    # data = data.dropna(dim='nobs', how='any')
>>>>>>> 777a13a2

    return data

def process_tropomi(data, date):
    # Do other processing
    # Add date variable
    dates = pd.DataFrame(data['time'].values[:, :-1],
                         columns=['year', 'month', 'day',
                                  'hour', 'minute', 'second'])
    dates = xr.DataArray(pd.to_datetime(dates),
                         dims=['nobs']).reset_index('nobs', drop=True)
    data = data.assign(utctime=dates)

    # Albedo and AOD have two columns [NIR, SWIR]. We select SWIR.
    # Both of these are needed for the albedo filter
    #data = data.where(data.nwin == 1, drop=True).squeeze()

    # Correct units from molecules/cm2 to mol/m2
    data['ch4_profile_apriori'] *= 1e4/6.02214e23
    data['dry_air_subcolumns'] *= 1e4/6.02214e23

    # Flip vertical direction
    data = data.sortby('nlayer', ascending=False)

    # Pressure information (hPa)
    pressure_interval = data['dp'].values.reshape((-1, 1))
    surface_pressure = data['surface_pressure'].values.reshape((-1, 1))

    # Create a pressures array corresponding to vertical levels
    # HN 2020/09/09 - converted from for loop to numpy
    z = data.nlayer.shape[0]
    pressures = (surface_pressure
                 - np.arange(z + 1).reshape((1, -1))*pressure_interval)
    pressures = xr.DataArray(pressures, dims=['nobs', 'ilayer'])
    pressures_mid = (surface_pressure
                     - (np.arange(z).reshape((1, -1)) + 0.5)*pressure_interval)
    pressures_mid = xr.DataArray(pressures_mid, dims=['nobs', 'nlayer'])
    data = data.assign(pressures=pressures, pressures_mid=pressures_mid)

    # Remove irrelevant variables
    data = data.drop(labels=['altitude_levels', 'surface_altitude', 'time',
                             'cloud_fraction'])

    # Rename variables
    data = data.rename({'xch4_corrected' : 'methane',
                        'longitude_center' : 'longitude',
                        'latitude_center' : 'latitude',
                        'xch4_precision' : 'precision',
                        'surface_albedo' : 'albedo',
                        'aerosol_optical_thickness' : 'aerosol_optical_depth',
                        'xch4_column_averaging_kernel' : 'column_AK',
                        'ch4_profile_apriori' : 'methane_profile_apriori',
                        'glintflag' : 'glint'})

    # Transpose
    data = data.transpose('nobs', 'nwin', 'ncorner', 'nlayer', 'ilayer')

    return data

def get_diagnostic(data_dir, diag_name, date):
    short_date = date[:8]
    filename = os.path.join(data_dir,
                            'GEOSChem.'+diag_name+'.'+short_date+'_0000z.nc4')
    data = xr.open_dataset(filename)
    return data

def read_GC(ch4_data_dir, ch4_halfstep_data_dir, pedge_data_dir, date):
    # Start by downloading and formatting the methane data (ppb)
    data = get_diagnostic(ch4_data_dir, 'SpeciesConc', date)
    data = data[['SpeciesConc_CH4']]*1e9
    data = gc.subset_data_latlon(data, *s.lats, *s.lons)
    data = correct_GC(data, ch4_halfstep_data_dir, date)

    # Get pressure information (hPa)
    pres = get_diagnostic(pedge_data_dir,
                          'LevelEdgeDiags', date)[['Met_PEDGE']]
    pres = gc.subset_data_latlon(pres, *s.lats, *s.lons)
    data = xr.merge([data, pres])
    pres.close()

    # Rename variables
    data = data.rename({'SpeciesConc_CH4' : 'CH4',
                        'Met_PEDGE' : 'PEDGE'})

    # Flip order
    data = data.transpose('time', 'lon', 'lat', 'lev', 'ilev')

    # Check that the data has all 24 hours
    if len(data.time) != 24:
        # print('GEOS-Chem Data does not contain 24 hours on %s.' % date)
        # print('Filling data with the first hour.')
        data = gc.fill_GC_first_hour(data)

    # Return the output
    return data

def correct_GC(ch4_data, ch4_halfstep_data_dir, date, scale_factor=5):
    # Load the vertical profile
    vp = xr.open_dataset(f'{ch4_halfstep_data_dir}/VerticalProfiles/mean_profile_{(date[:6])}.nc')['SpeciesConc_CH4']*1e9

    # Subset the CH4 data
    ch4_data = ch4_data['SpeciesConc_CH4']

    # Check if any values are more than 5x greater than or less than
    # the profile
    diff = np.abs(xr.ufuncs.log10(ch4_data)/np.log10(scale_factor) -
                  xr.ufuncs.log10(vp)/np.log10(scale_factor))

    # Replace the bottom level with 0s
    diff = diff.where(diff.lev < 0.5, 0)

    # If so, replace those values
    if (diff >= 1).any():
        print(f'Replacing data on {date}')

        # The original file, only where the problem values are
        old = ch4_data.where(diff >=1, drop=True).squeeze()
        for l in old.lev.values:
            old_dat = old.sel(lev=l).values
            # print(l, np.nanmin(old_dat), np.nanmax(old_dat))

        # Open the new file (that will replace the problem values)
        new = get_diagnostic(f'{ch4_halfstep_data_dir}/OutputDir',
                             'SpeciesConc', date)['SpeciesConc_CH4']*1e9
        new = gc.subset_data_latlon(new, *s.lats, *s.lons)

        # Check for time dimension
        if len(new.time) != 24:
            new = gc.fill_GC_first_hour(new)

        # Fill in the data by replacing the entire level
        cond = ch4_data.lev.isin(old.lev.values)
        ch4_data = ch4_data.where(~cond, new)

    return ch4_data.to_dataset()

    # save out file
    # data.to_netcdf(join(data_dir, file))

def GC_to_sat_levels(GC_CH4, GC_edges, sat_edges):
    '''
    The provided edges for GEOS-Chem and the satellite should
    have dimension number of observations x number of edges
    '''
    # We want to account for the case when the GEOS-Chem surface
    # is above the satellite surface (altitude wise) or the GEOS-Chem
    # top is below the satellite top.. We do this by adjusting the
    # GEOS-Chem surface pressure up to the TROPOMI surface pressure
    idx_bottom = np.less(GC_edges[:, 0], sat_edges[:, 0])
    idx_top = np.greater(GC_edges[:, -1], sat_edges[:, -1])
    GC_edges[idx_bottom, 0] = sat_edges[idx_bottom, 0]
    GC_edges[idx_top, -1] = sat_edges[idx_top, -1]

    # Define vectors that give the "low" and "high" pressure
    # values for each GEOS-Chem and satellite layer.
    GC_lo = GC_edges[:, 1:][:, :, None]
    GC_hi = GC_edges[:, :-1][:, :, None]
    sat_lo = sat_edges[:, 1:][:, None, :]
    sat_hi = sat_edges[:, :-1][:, None, :]

    # Get the indices where the GC-to-satellite mapping, which is
    # a nobs x ngc x nsat matrix, is non-zero
    idx = (np.less_equal(sat_lo, GC_hi) & np.greater_equal(sat_hi, GC_lo))

    # Find the fraction of each GC level that contributes to each
    # TROPOMI level. We should first divide (to normalize) and then
    # multiply (to apply the map to the column) by the GC pressure
    # difference, but we exclude this (since it's the same as x1).
    GC_to_sat = np.minimum(sat_hi, GC_hi) - np.maximum(sat_lo, GC_lo)
    GC_to_sat[~idx] = 0

    # Now map the GC CH4 to the satellite levels
    GC_on_sat = (GC_to_sat*GC_CH4[:, :, None]).sum(axis=1)
    GC_on_sat = GC_on_sat/GC_to_sat.sum(axis=1)

    return GC_on_sat

def apply_avker(sat_avker, sat_prior, sat_pressure_weight, GC_CH4, filt=None):
    '''
    Apply the averaging kernel
    Inputs:
        sat_avker            The averaging kernel for the satellite
        sat_prior            The satellite prior profile in ppb
        sat_pressure_weight  The relative pressure weights for each level
        GC_CH4               The GC methane on the satellite levels
        filt                 A filter, optional
    '''
    if filt is None:
        filt = np.ones(sat_avker.shape[1])
    else:
        filt = filt.astype(int)

    GC_col = (filt*sat_pressure_weight
              *(sat_prior + sat_avker*(GC_CH4 - sat_prior)))
    GC_col = GC_col.sum(axis=1)
    return GC_col

## -------------------------------------------------------------------------##
## List all satellite files for the year and date defined
## -------------------------------------------------------------------------##
# List all raw netcdf TROPOMI files
raw_files = glob.glob(os.path.join(sat_data_dir, '*.nc'))
raw_files.sort()

# List all of the dates that have already been processed
if not reprocess:
    saved_dates = glob.glob(os.path.join(output_dir, '*.pkl'))
    saved_dates = [d.split('/')[-1].split('_')[0] for d in saved_dates]
    saved_dates.sort()

# Create empty list
Sat_files = {}

# Iterate through the raw TROPOMI data
for index in range(len(raw_files)):
    filename = raw_files[index]

    # Get the date (YYYY, MM, and DD) of the raw TROPOMI file
    shortname = re.split('\/|\.', filename)[-2]
    strdate = re.split('_+|T', shortname)
    start_date = strdate[4]
    end_date = strdate[6]

    # Check if the start date is in range
    start = ((int(start_date[:4]) == s.year)
             and (int(start_date[4:6]) in MONTHS))

    # Check if the end date is in range
    end = ((int(end_date[:4]) == s.year)
           and (int(end_date[4:6]) in MONTHS))

    # Check if either date is in saved dates
    if not reprocess:
        start = (start and (start_date not in saved_dates))
        end = (end and (end_date not in saved_dates))

    # Skip observations not in range
    if not (start or end):
        continue

    # Add the file to the list of Sat_files
    if start:
        if start_date in Sat_files.keys():
            Sat_files[start_date].append(filename)
        else:
            Sat_files[start_date] = [filename]
    elif end:
        if end_date in Sat_files.keys():
            Sat_files[end_date].append(filename)
        else:
            Sat_files[end_date] = [filename]

print('Number of dates: ', len(Sat_files))

## -------------------------------------------------------------------------##
## Apply the operator to each date of satellite observations
## -------------------------------------------------------------------------##
<<<<<<< HEAD
if __name__ == '__main__':
    ## ---------------------------------------------------------------------##
    ## Set user settings
    ## ---------------------------------------------------------------------##
    # Decrease threads
    # os.environ['OMP_NUM_THREADS'] = '2'
    import glob as glob

    ## ---------------------------------------------------------------------##
    ## Read in user preferences
    ## ---------------------------------------------------------------------##
    sat_data_dir = sys.argv[1]
    GC_data_dir = sys.argv[2]
    output_dir = sys.argv[3]

    LON_MIN = float(sys.argv[4])
    LON_MAX = float(sys.argv[5])
    LON_DELTA = float(sys.argv[6])

    LAT_MIN = float(sys.argv[7])
    LAT_MAX = float(sys.argv[8])
    LAT_DELTA = float(sys.argv[9])

    BUFFER = sys.argv[10:14]
    BUFFER = [int(b) for b in BUFFER]

    YEAR = int(sys.argv[14])
    MONTH = int(sys.argv[15])

    print('Applying TROPOMI operator for %d-%02d\n' % (YEAR, MONTH))

    ## ---------------------------------------------------------------------##
    ## Remove buffer boxes and adjust to be grid box edges
    ## ---------------------------------------------------------------------##
    LATLON = [LAT_MIN, LAT_MAX, LAT_DELTA, LON_MIN, LON_MAX, LON_DELTA, BUFFER]
    LAT_EDGES, LON_EDGES = gc.adjust_grid_bounds(*LATLON)
    LAT_MIN, LAT_MAX = LAT_EDGES
    LON_MIN, LON_MAX = LON_EDGES

    ## ---------------------------------------------------------------------##
    ## List all satellite files for the year and date defined
    ## ---------------------------------------------------------------------##
    # List all raw netcdf TROPOMI files
    allfiles = glob.glob(sat_data_dir+'*.nc')
    allfiles.sort()

    # # Exclude the file associated with the 11427th orbit. This orbit fails
    # # to remove cloudy scenes over coastal eastern Mexico on December 27th,
    # # resulting in very underestimated methane retrievals.
    # allfiles = [f for f in allfiles if '_11427_' not in f]

    # Create empty list
    Sat_files = {}

    # Iterate through the raw TROPOMI data
    for index in range(len(allfiles)):
        filename = allfiles[index]

        # Get the date (YYYY, MM, and DD) of the raw TROPOMI file
        shortname = re.split('\/|\.', filename)[-2]
        strdate = re.split('_+|T', shortname)
        start_date = strdate[4]
        end_date = strdate[6]

        # start condition
        start = ((int(start_date[:4]) == YEAR)
                 and (int(start_date[4:6]) == MONTH))
        end = ((int(end_date[:4]) == YEAR)
               and (int(end_date[4:6]) == MONTH))
        # year = (int(start_date[:4]) == YEAR)
        # month = ((int(start_date[4:6]) == MONTH)
        #           or (int(end_date[4:6]) == MONTH))

        # Skip observations not in range
        # if not (year and month):
        if not (start or end):
            continue

        # Add the file to the list of Sat_files
        if start:
            if start_date in Sat_files.keys():
                Sat_files[start_date].append(filename)
            else:
                Sat_files[start_date] = [filename]
        elif end:
            if end_date in Sat_files.keys():
                Sat_files[end_date].append(filename)
            else:
                Sat_files[end_date] = [filename]

    print('Number of dates: ', len(Sat_files))

    ## -------------------------------------------------------------------------##
    ## Iterate throught the Sat_files we created
    ## -------------------------------------------------------------------------##
    for date, filenames in Sat_files.items():
        print('=========== %s ===========' % date)
        preprocess = lambda d: filter_tropomi(d, date,
                                              LON_MIN, LON_MAX, LON_DELTA,
                                              LAT_MIN, LAT_MAX, LAT_DELTA)
        TROPOMI = xr.open_mfdataset(filenames, concat_dim='nobs',
                                    combine='nested',
                                    chunks=10000,
                                    preprocess=preprocess,
                                    mask_and_scale=False)
        if len(TROPOMI.nobs) == 0:
            print('No observations remain.')
            print('================================')
            continue

        TROPOMI = process_tropomi(TROPOMI, date)

        # Get observation dimension (number of good observations in that single
        # observation file)
        NN = TROPOMI.nobs.shape[0]
        print('Processing %d Observations' % NN)
        print('================================')

        # create an empty matrix to store TROPOMI CH4, GC CH4,
        # lon, lat, II, and JJ (GC indices)
        temp_obs_GC=np.zeros([NN, 12],dtype=np.float32)

        #================================
        #--- now compute sensitivity ---
        #================================

        # Then, read in the GC data for these dates. This works by
        # reading the lon, lat, pressure edge, xch4, xch4_adjusted
        # (which I believe is the stratospheric corrected data), TROPP
        # (which is the planetary boundary layer info), and dry air.
        GC = read_GC(GC_data_dir, date)

        # Find the grid box and time indices corresponding to TROPOMI obs
        iGC, jGC, tGC = nearest_loc(GC, TROPOMI)

        # Then select GC accordingly
        GC_P = GC['PEDGE'].values[tGC, iGC, jGC, :]
        GC_DA = GC['DRYAIR'].values[tGC, iGC, jGC, :]
        GC_CH4 = GC['CH4'].values[tGC, iGC, jGC, :]
        GC_COL = GC['GCCOL'].values[tGC, iGC, jGC]

        # Create mapping between GC and TROPOMI pressure levels
        intmap = get_intmap(TROPOMI['pressures'].values, GC_P)

        # Apply that mapping to the GC data to generate GC data on
        # the TROPOMI grid
        newmap = get_newmap(intmap, GC_CH4, GC_DA)

        # Finally, apply the averaging kernel
        GC_base_post = apply_avker(TROPOMI['column_AK'].values,
                                   TROPOMI['methane_profile_apriori'].values,
                                   TROPOMI['dry_air_subcolumns'].values,
                                   newmap['GC_CH4'], newmap['GC_WEIGHT'])
        # GC_base_pri = apply_avker(np.ones(TROPOMI['column_AK'].shape),
        #                           TROPOMI['methane_profile_apriori'].values,
        #                           TROPOMI['dry_air_subcolumns'].values,
        #                           newmap['GC_CH4'], newmap['GC_WEIGHT'])

        # Save out values
        # The columns are: OBS, MOD, LON, LAT, iGC, jGC, PRECISION,
        # ALBEDO_SWIR, ALBEDO_NIR, AOD, MOD_COL
        temp_obs_GC[:, 0] = TROPOMI['methane']
        temp_obs_GC[:, 1] = GC_base_post
        temp_obs_GC[:, 2] = TROPOMI['longitude']
        temp_obs_GC[:, 3] = TROPOMI['latitude']
        temp_obs_GC[:, 4] = iGC
        temp_obs_GC[:, 5] = jGC
        temp_obs_GC[:, 6] = TROPOMI['precision']
        temp_obs_GC[:, 7] = TROPOMI['albedo'][:,1]
        temp_obs_GC[:, 8] = TROPOMI['albedo'][:,0]
        temp_obs_GC[:, 9] = TROPOMI['aerosol_optical_depth'][:,1]
        temp_obs_GC[:, 10] = TROPOMI['glint']
        temp_obs_GC[:, 11] = GC_COL

        result={}
        result['obs_GC'] = temp_obs_GC

        save_obj(result, output_dir + date + '_GCtoTROPOMI.pkl')

    print('CODE FINISHED')
=======
for date, filenames in Sat_files.items():
    # print('=========== %s ===========' % date)
    preprocess = lambda d: filter_tropomi(d, date,
                                          s.lon_min, s.lon_max,
                                          s.lat_min, s.lat_max)
    TROPOMI = xr.open_mfdataset(filenames, concat_dim='nobs',
                                combine='nested',
                                chunks=10000,
                                mask_and_scale=False,
                                preprocess=preprocess)
    TROPOMI = process_tropomi(TROPOMI, date)

    if TROPOMI is None:
        print(f'{date} : 0 observations')
        # print('================================')
        continue

    # Get observation dimension (number of good observations in that single
    # observation file)
    NN = TROPOMI.nobs.shape[0]
    print(f'{date} : {NN} observations')

    # Then, read in the GC data for these dates.
    GC = read_GC(GC_ch4_dir, GC_ch4_halfstep_dir, GC_pressure_dir, date)

    # Find the grid box and time indices corresponding to TROPOMI obs
    iGC, jGC, tGC = nearest_loc(GC, TROPOMI)

    # Then select GC accordingly
    GC_P = GC['PEDGE'].values[tGC, iGC, jGC, :]
    GC_CH4 = GC['CH4'].values[tGC, iGC, jGC, :]

    # And calculate TROPOMI XCH4 in ppb and the TROPOMI pressure weights
    TROP_CH4 = 1e9*(TROPOMI['methane_profile_apriori']
                    /TROPOMI['dry_air_subcolumns']).values
    TROP_PW = (-np.diff(TROPOMI['pressures'])/
               (TROPOMI['pressures'][:, 0] -
                TROPOMI['pressures'][:, -1]).values[:, None])

    # Map the GC CH4 onto the TROPOMI levels
    GC_on_sat = GC_to_sat_levels(GC_CH4, GC_P, TROPOMI['pressures'].values)

    # Finally, apply the averaging kernel
    GC_on_sat = apply_avker(TROPOMI['column_AK'].values,
                            TROP_CH4, TROP_PW, GC_on_sat)

    # Print out some general statistics....
    # print('Mean model - observation difference : ',
    #       np.mean(GC_on_sat - TROPOMI['methane'].values))
    # print('Standard deviation : ',
    #       np.std(GC_on_sat - TROPOMI['methane'].values))
    if np.isnan(GC_on_sat).sum() > 0:
        print('NAN VALUES ARE PRESENT')

    # Save out values
    # The columns are: OBS, MOD, LON, LAT, iGC, jGC, PRECISION,
    # ALBEDO_SWIR, ALBEDO_NIR, AOD, MOD_COL
    if not jacobian:
        N = 11
    else:
        N = 2
    OBS_MOD = np.zeros([NN, N],dtype=np.float32)
    OBS_MOD[:, 0] = TROPOMI['methane']
    OBS_MOD[:, 1] = GC_on_sat
    if not jacobian:
        OBS_MOD[:, 2] = TROPOMI['longitude']
        OBS_MOD[:, 3] = TROPOMI['latitude']
        OBS_MOD[:, 4] = iGC
        OBS_MOD[:, 5] = jGC
        OBS_MOD[:, 6] = TROPOMI['precision']
        OBS_MOD[:, 7] = TROPOMI['albedo'][:,1]
        OBS_MOD[:, 8] = TROPOMI['albedo'][:,0]
        OBS_MOD[:, 9] = TROPOMI['aerosol_optical_depth'][:,1]

        # and finally get a cloud fraction variable to deal
        # with the bug in cloud fraction (since this was accidentally
        # excluded in the filter_TROPOMI function)
        OBS_MOD[:, 10] = TROPOMI['cloud_fraction'].isnull().sum(axis=1).values

    save_obj(OBS_MOD, os.path.join(output_dir, date + '_GCtoTROPOMI.pkl'))
    # print('================================')

print('CODE FINISHED')
>>>>>>> 777a13a2
<|MERGE_RESOLUTION|>--- conflicted
+++ resolved
@@ -15,30 +15,6 @@
 ## -------------------------------------------------------------------------##
 ## Read in user preferences
 ## -------------------------------------------------------------------------##
-<<<<<<< HEAD
-# sat_data_dir = "/n/seasasfs02/CH4_inversion/InputData/Obs/TROPOMI/"
-# GC_data_dir = "/n/holyscratch01/jacob_lab/hnesser/TROPOMI_inversion/jacobian_runs/TROPOMI_inversion_0000/OutputDir"
-# output_dir = "/n/holyscratch01/jacob_lab/hnesser/TROPOMI_inversion/jacobian_runs/TROPOMI_inversion_0000/ProcessedDir/"
-
-# LON_MIN = -130
-# LON_MAX = -60
-# LON_DELTA = 0.3125
-# LAT_MIN = 9.75
-# LAT_MAX = 60
-# LAT_DELTA = 0.25
-# BUFFER = [3, 3, 3, 3] # [N S E W]
-
-# YEAR = 2019
-# MONTH = 1
-
-# ## -------------------------------------------------------------------------##
-# ## Remove buffer boxes
-# ## -------------------------------------------------------------------------##
-# LAT_MAX -= LAT_DELTA*BUFFER[0]
-# LAT_MIN += LAT_DELTA*BUFFER[1]
-# LON_MAX -= LON_DELTA*BUFFER[2]
-# LON_MIN += LON_DELTA*BUFFER[3]
-=======
 # code_dir = '/n/home04/hnesser/TROPOMI_inversion/python'
 # sat_data_dir = "/n/holyscratch01/jacob_lab/hnesser/TROPOMI_inversion/TROPOMI"
 # GC_pressure_dir = "/n/holyscratch01/jacob_lab/hnesser/TROPOMI_inversion/jacobian_runs/TROPOMI_inversion_0000_final/OutputDir"
@@ -76,7 +52,6 @@
 
 # print(f'Applying TROPOMI operator for {s.year}-{MONTHS}\n')
 print('Applying TROPOMI operator\n')
->>>>>>> 777a13a2
 
 ## -------------------------------------------------------------------------##
 ## Define functions
@@ -123,11 +98,7 @@
                        & (data['time'][:, 2] == int(date[6:]))), drop=True)
 
     # Filter on nan cloud fraction values
-<<<<<<< HEAD
-    data = data.dropna(dim='nobs', how='any')
-=======
     # data = data.dropna(dim='nobs', how='any')
->>>>>>> 777a13a2
 
     return data
 
@@ -385,188 +356,6 @@
 ## -------------------------------------------------------------------------##
 ## Apply the operator to each date of satellite observations
 ## -------------------------------------------------------------------------##
-<<<<<<< HEAD
-if __name__ == '__main__':
-    ## ---------------------------------------------------------------------##
-    ## Set user settings
-    ## ---------------------------------------------------------------------##
-    # Decrease threads
-    # os.environ['OMP_NUM_THREADS'] = '2'
-    import glob as glob
-
-    ## ---------------------------------------------------------------------##
-    ## Read in user preferences
-    ## ---------------------------------------------------------------------##
-    sat_data_dir = sys.argv[1]
-    GC_data_dir = sys.argv[2]
-    output_dir = sys.argv[3]
-
-    LON_MIN = float(sys.argv[4])
-    LON_MAX = float(sys.argv[5])
-    LON_DELTA = float(sys.argv[6])
-
-    LAT_MIN = float(sys.argv[7])
-    LAT_MAX = float(sys.argv[8])
-    LAT_DELTA = float(sys.argv[9])
-
-    BUFFER = sys.argv[10:14]
-    BUFFER = [int(b) for b in BUFFER]
-
-    YEAR = int(sys.argv[14])
-    MONTH = int(sys.argv[15])
-
-    print('Applying TROPOMI operator for %d-%02d\n' % (YEAR, MONTH))
-
-    ## ---------------------------------------------------------------------##
-    ## Remove buffer boxes and adjust to be grid box edges
-    ## ---------------------------------------------------------------------##
-    LATLON = [LAT_MIN, LAT_MAX, LAT_DELTA, LON_MIN, LON_MAX, LON_DELTA, BUFFER]
-    LAT_EDGES, LON_EDGES = gc.adjust_grid_bounds(*LATLON)
-    LAT_MIN, LAT_MAX = LAT_EDGES
-    LON_MIN, LON_MAX = LON_EDGES
-
-    ## ---------------------------------------------------------------------##
-    ## List all satellite files for the year and date defined
-    ## ---------------------------------------------------------------------##
-    # List all raw netcdf TROPOMI files
-    allfiles = glob.glob(sat_data_dir+'*.nc')
-    allfiles.sort()
-
-    # # Exclude the file associated with the 11427th orbit. This orbit fails
-    # # to remove cloudy scenes over coastal eastern Mexico on December 27th,
-    # # resulting in very underestimated methane retrievals.
-    # allfiles = [f for f in allfiles if '_11427_' not in f]
-
-    # Create empty list
-    Sat_files = {}
-
-    # Iterate through the raw TROPOMI data
-    for index in range(len(allfiles)):
-        filename = allfiles[index]
-
-        # Get the date (YYYY, MM, and DD) of the raw TROPOMI file
-        shortname = re.split('\/|\.', filename)[-2]
-        strdate = re.split('_+|T', shortname)
-        start_date = strdate[4]
-        end_date = strdate[6]
-
-        # start condition
-        start = ((int(start_date[:4]) == YEAR)
-                 and (int(start_date[4:6]) == MONTH))
-        end = ((int(end_date[:4]) == YEAR)
-               and (int(end_date[4:6]) == MONTH))
-        # year = (int(start_date[:4]) == YEAR)
-        # month = ((int(start_date[4:6]) == MONTH)
-        #           or (int(end_date[4:6]) == MONTH))
-
-        # Skip observations not in range
-        # if not (year and month):
-        if not (start or end):
-            continue
-
-        # Add the file to the list of Sat_files
-        if start:
-            if start_date in Sat_files.keys():
-                Sat_files[start_date].append(filename)
-            else:
-                Sat_files[start_date] = [filename]
-        elif end:
-            if end_date in Sat_files.keys():
-                Sat_files[end_date].append(filename)
-            else:
-                Sat_files[end_date] = [filename]
-
-    print('Number of dates: ', len(Sat_files))
-
-    ## -------------------------------------------------------------------------##
-    ## Iterate throught the Sat_files we created
-    ## -------------------------------------------------------------------------##
-    for date, filenames in Sat_files.items():
-        print('=========== %s ===========' % date)
-        preprocess = lambda d: filter_tropomi(d, date,
-                                              LON_MIN, LON_MAX, LON_DELTA,
-                                              LAT_MIN, LAT_MAX, LAT_DELTA)
-        TROPOMI = xr.open_mfdataset(filenames, concat_dim='nobs',
-                                    combine='nested',
-                                    chunks=10000,
-                                    preprocess=preprocess,
-                                    mask_and_scale=False)
-        if len(TROPOMI.nobs) == 0:
-            print('No observations remain.')
-            print('================================')
-            continue
-
-        TROPOMI = process_tropomi(TROPOMI, date)
-
-        # Get observation dimension (number of good observations in that single
-        # observation file)
-        NN = TROPOMI.nobs.shape[0]
-        print('Processing %d Observations' % NN)
-        print('================================')
-
-        # create an empty matrix to store TROPOMI CH4, GC CH4,
-        # lon, lat, II, and JJ (GC indices)
-        temp_obs_GC=np.zeros([NN, 12],dtype=np.float32)
-
-        #================================
-        #--- now compute sensitivity ---
-        #================================
-
-        # Then, read in the GC data for these dates. This works by
-        # reading the lon, lat, pressure edge, xch4, xch4_adjusted
-        # (which I believe is the stratospheric corrected data), TROPP
-        # (which is the planetary boundary layer info), and dry air.
-        GC = read_GC(GC_data_dir, date)
-
-        # Find the grid box and time indices corresponding to TROPOMI obs
-        iGC, jGC, tGC = nearest_loc(GC, TROPOMI)
-
-        # Then select GC accordingly
-        GC_P = GC['PEDGE'].values[tGC, iGC, jGC, :]
-        GC_DA = GC['DRYAIR'].values[tGC, iGC, jGC, :]
-        GC_CH4 = GC['CH4'].values[tGC, iGC, jGC, :]
-        GC_COL = GC['GCCOL'].values[tGC, iGC, jGC]
-
-        # Create mapping between GC and TROPOMI pressure levels
-        intmap = get_intmap(TROPOMI['pressures'].values, GC_P)
-
-        # Apply that mapping to the GC data to generate GC data on
-        # the TROPOMI grid
-        newmap = get_newmap(intmap, GC_CH4, GC_DA)
-
-        # Finally, apply the averaging kernel
-        GC_base_post = apply_avker(TROPOMI['column_AK'].values,
-                                   TROPOMI['methane_profile_apriori'].values,
-                                   TROPOMI['dry_air_subcolumns'].values,
-                                   newmap['GC_CH4'], newmap['GC_WEIGHT'])
-        # GC_base_pri = apply_avker(np.ones(TROPOMI['column_AK'].shape),
-        #                           TROPOMI['methane_profile_apriori'].values,
-        #                           TROPOMI['dry_air_subcolumns'].values,
-        #                           newmap['GC_CH4'], newmap['GC_WEIGHT'])
-
-        # Save out values
-        # The columns are: OBS, MOD, LON, LAT, iGC, jGC, PRECISION,
-        # ALBEDO_SWIR, ALBEDO_NIR, AOD, MOD_COL
-        temp_obs_GC[:, 0] = TROPOMI['methane']
-        temp_obs_GC[:, 1] = GC_base_post
-        temp_obs_GC[:, 2] = TROPOMI['longitude']
-        temp_obs_GC[:, 3] = TROPOMI['latitude']
-        temp_obs_GC[:, 4] = iGC
-        temp_obs_GC[:, 5] = jGC
-        temp_obs_GC[:, 6] = TROPOMI['precision']
-        temp_obs_GC[:, 7] = TROPOMI['albedo'][:,1]
-        temp_obs_GC[:, 8] = TROPOMI['albedo'][:,0]
-        temp_obs_GC[:, 9] = TROPOMI['aerosol_optical_depth'][:,1]
-        temp_obs_GC[:, 10] = TROPOMI['glint']
-        temp_obs_GC[:, 11] = GC_COL
-
-        result={}
-        result['obs_GC'] = temp_obs_GC
-
-        save_obj(result, output_dir + date + '_GCtoTROPOMI.pkl')
-
-    print('CODE FINISHED')
-=======
 for date, filenames in Sat_files.items():
     # print('=========== %s ===========' % date)
     preprocess = lambda d: filter_tropomi(d, date,
@@ -613,11 +402,6 @@
     GC_on_sat = apply_avker(TROPOMI['column_AK'].values,
                             TROP_CH4, TROP_PW, GC_on_sat)
 
-    # Print out some general statistics....
-    # print('Mean model - observation difference : ',
-    #       np.mean(GC_on_sat - TROPOMI['methane'].values))
-    # print('Standard deviation : ',
-    #       np.std(GC_on_sat - TROPOMI['methane'].values))
     if np.isnan(GC_on_sat).sum() > 0:
         print('NAN VALUES ARE PRESENT')
 
@@ -649,5 +433,4 @@
     save_obj(OBS_MOD, os.path.join(output_dir, date + '_GCtoTROPOMI.pkl'))
     # print('================================')
 
-print('CODE FINISHED')
->>>>>>> 777a13a2
+print('CODE FINISHED')