'''
This python script generates the initial estimate of the Jacobian matrix

Inputs:
    prior_emis      This contains the emissions of the prior run simulation.
                    It is a list of monthly output HEMCO diagnostics files
                    to account for monthly variations in
'''

from os.path import join
import sys

import xarray as xr
from dask.diagnostics import ProgressBar
import numpy as np
import pandas as pd

## ------------------------------------------------------------------------ ##
## Set user preferences
## ------------------------------------------------------------------------ ##
# Cannon
base_dir = '/n/seasasfs02/hnesser/TROPOMI_inversion/'
code_dir = '/n/home04/hnesser/TROPOMI_inversion/python/'
data_dir = f'{base_dir}inversion_data/'
output_dir = '/n/holyscratch01/jacob_lab/hnesser/TROPOMI_inversion/initial_inversion'

# Import custom packages
sys.path.append(code_dir)
import gcpy as gc
import inversion_settings as settings

# Files
month = int(sys.argv[1])
emis_file = f'{base_dir}prior/total_emissions/HEMCO_diagnostics.{settings.year}.nc'
obs_file = f'{base_dir}observations/{settings.year}_corrected.pkl'
cluster_file = f'{data_dir}clusters.nc'
k_nstate = None #f'{data_dir}k0_nstate.nc' # None

# Memory constraints
available_memory_GB = int(sys.argv[2])

## ------------------------------------------------------------------------ ##
## Load the clusters
## ------------------------------------------------------------------------ ##
clusters = xr.open_dataset(cluster_file)
nstate = int(clusters['Clusters'].max().values)
print(f'Number of state vector elements : {nstate}')

## ------------------------------------------------------------------------ ##
## Load and process the emissions
## ------------------------------------------------------------------------ ##
emis = gc.read_netcdf_file(emis_file)

# Remove emissions from buffer grid cells
emis = gc.subset_data_latlon(emis, *settings.lats, *settings.lons)

# Separate out total methane emissions by removing soil absorption
# to ask Daniel: should we only consider emissions (i.e. not the sink?)
# print(emis)
emis['EmisCH4_Total'] -= emis['EmisCH4_SoilAbsorb']

# Convert units from kg/m2/s to mol/s
MCH4 = 0.016 # kg/mol
emis['EmisCH4_Total'] = emis['EmisCH4_Total']*emis['AREA']/MCH4

# Subset
emis = emis[['EmisCH4_Total', 'AREA']]

# Join in clusters]
emis['Clusters'] = clusters['Clusters'].squeeze()

## Calculate emissions in ppbv
# Make assumptions about atmospheric conditions
Mair = 0.02897 # Molar mass of air, kg/mol
P = 1e5 # Surface pressure, Pa
g = 9.8 # Gravitational acceleration, m/s^2
U = 5*(1000/3600) # Average wind speed, m/s
W = emis['AREA']**0.5 # Wind distance, m

# Calculate ppbv
emis['EmisCH4_ppb'] = 1e9*Mair*emis['EmisCH4_Total']*g/(U*W*P)

# Subset
emis = emis[['Clusters', 'EmisCH4_ppb']]

## ------------------------------------------------------------------------ ##
## Load and process the observations
## ------------------------------------------------------------------------ ##
obs = gc.load_obj(obs_file)[['LON', 'LAT', 'MONTH']]
obs = obs[obs['MONTH'] == month]

nobs = int(obs.shape[0])
print(f'Number of observations : {nobs}')

# Find the indices that correspond to each observation (i.e. the grid
# box in which each observation is found) (Yes, this information should
# be contained in the iGC and jGC columns in obs_file, but stupidly
# I don't have that information for the cluster files)

# First, find the cluster number of the grid box of the obs
lat_idx = gc.nearest_loc(obs['LAT'].values, emis.lat.values)
lon_idx = gc.nearest_loc(obs['LON'].values, emis.lon.values)
obs['CLUSTER'] = emis['Clusters'].values[lat_idx, lon_idx]
obs = obs[['CLUSTER', 'MONTH']]

# Format
obs[['MONTH', 'CLUSTER']] = obs[['MONTH', 'CLUSTER']].astype(int)

## ------------------------------------------------------------------------ ##
## Build the Jacobian
## ------------------------------------------------------------------------ ##
def get_zone_conc(emissions, ncells, emis_fraction):
    '''
    This function calculates the emissions allocated to each grid cell in
    successive rings (zones) from the source grid cell. Zone 0 corresponds
    to the source grid cell, zone 1 to the 8 grid cells surrounding the
    source grid cell, zone 2 to the 16 grid cells surrounding zone 1, and
    so on.
    '''
    # if zone == 0:
    #     ncells = 1
    # else:
    return (emissions*emis_fraction/ncells).values.reshape(-1,)

def get_latlon_bounds(data, source_loc, zone):
    # Get lower boundary (for lat or lon)
    try:
        mini = np.sort(data.where(data <= source_loc, drop=True).values)[::-1]
        mini = mini[zone]
    except:
        mini = source_loc

    # Get upper boundary (for lat or lon)
    try:
        maxi = np.sort(data.where(data >= source_loc, drop=True).values)
        maxi = maxi[zone]
    except:
        maxi = source_loc

    return mini, maxi

def get_latlon_edges(data, source, mini, maxi):
    if mini == source:
        cond = (data == maxi)
    elif maxi == source:
        cond = (data == mini)
    else:
        cond = (data == mini) | (data == maxi)
    return cond

def get_zone_indices(data, grid_cell_index, zone):
    '''
    ...
    In theory this could be vectorized but it's not worth it for a
    one time loop.
    '''
    # Get the latitude and longitude of the source grid box
    source = data.where(data['Clusters'] == grid_cell_index, drop=True)
    source_lat = source.lat.values[0]
    source_lon = source.lon.values[0]

    # Get the latitude and longitude boundaries
    lat_min, lat_max = get_latlon_bounds(data.lat, source_lat, zone)
    lon_min, lon_max = get_latlon_bounds(data.lon, source_lon, zone)

    # Get the state vector indices corresponding to the upper and
    # lower latitude values
    lat_cond = get_latlon_edges(data.lat, source_lat, lat_min, lat_max)
    tmp1 = data.where(lat_cond & (data.lon >= lon_min) & (data.lon <= lon_max),
                      drop=True)['Clusters'].values

    # Get the state vector indices corresponding to the upper and lower
    # longitude values
    lon_cond = get_latlon_edges(data.lon, source_lon, lon_min, lon_max)
    tmp2 = data.where(lon_cond & (data.lat >= lat_min) & (data.lat <= lat_max),
                      drop=True)['Clusters'].values

    # Combine the two lists and remove duplicates and zeros (corresponding
    # to grid cells that are not included in the state vector)
    idx = np.concatenate((tmp1.reshape(-1,), tmp2.reshape(-1,)))
    idx = idx[idx > 0]
    idx = np.unique(idx).astype(int)

    return idx

if k_nstate is None:
    ## First, obtain a column for every grid box. We will then duplicate
    ## rows where there are multiple observations for a given grid box and time.

    # Initialize the nstate x nstate x months Jacobian
    k_nstate = np.zeros((nstate, nstate, len(months)), dtype=np.float32)

    # Set the fractional mass decrease
<<<<<<< HEAD
    f = np.array([10, 6, 4, 3, 2.5, 2.25, 2.125])
=======
    f = np.array([10, 6, 4, 3, 2.5, 2.25, 2])
>>>>>>> ecd1a004
    f /= f.sum()

    # Iterate through the state vector elements
    for i in range(1, nstate+1):
        # Get the emissions for that grid cell
        emis_i = emis.where(emis['Clusters'] == i, drop=True)['EmisCH4_ppb']

        # Iterate through the zones
        for z, frac in enumerate(f):
            # Get state vector indices corresponding to each grid box in the
            # given zone
            idx_z = get_zone_indices(emis, grid_cell_index=i, zone=z)

            # Calculate the emissions (as observation) to be allocated to each
            # of the grid cells in the zone if there are grid cells in the zone
            if len(idx_z) > 0:
                conc_z = get_zone_conc(emis_i, ncells=len(idx_z),
                                       emis_fraction=frac)

            # Place those concentrations in the nstate x nstate x months
            # Jacobian
            k_nstate[idx_z-1, i-1, :] = conc_z

        # Keep track of progress
        if i % 1000 == 0:
            print(f'{i:-6d}/{nstate}', '-'*int(20*i/nstate))

    # Save
    k_nstate.to_netcdf(join(data_dir, 'k0_nstate.nc'),
                       dims=('nobs', 'nstate', 'month'))

else:
    k_nstate = xr.open_dataarray(join(data_dir, 'k0_nstate.nc'),
                                 chunks={'nobs' : 1000,
                                         'nstate' : -1,
                                         'month' : 12})

print('k0_nstate is loaded.')

# Delete superfluous memory
del(emis)
del(clusters)
obs = obs[['CLUSTER', 'MONTH']]
obs = obs[obs['MONTH'] == month]
nobs = obs.shape[0]
print(f'In month {month}, there are {nobs} observations.')

# Fancy slicing isn't allowed by dask, so we'll create monthly Jacobians
max_chunk_size = gc.calculate_chunk_size(available_memory_GB)
nstate = len(k_nstate.nstate)
nobs_clusters = int(max_chunk_size/nstate)
chunks={'nstate' : -1, 'nobs' : nobs_clusters}
print('CHUNK SIZE')
print(chunks)
k_m = k_nstate[obs['CLUSTER'].values, :, (month-1)]
k_m = k_m.chunk(chunks)
with ProgressBar():
    k_m.to_netcdf(join(output_dir, f'k0_m{month:02d}.nc'))

# EASY CHECK: USE THIS SCRIPT TO BUILD THE JACOBIAN FOR MY TEST CASE
<|MERGE_RESOLUTION|>--- conflicted
+++ resolved
@@ -191,11 +191,7 @@
     k_nstate = np.zeros((nstate, nstate, len(months)), dtype=np.float32)
 
     # Set the fractional mass decrease
-<<<<<<< HEAD
     f = np.array([10, 6, 4, 3, 2.5, 2.25, 2.125])
-=======
-    f = np.array([10, 6, 4, 3, 2.5, 2.25, 2])
->>>>>>> ecd1a004
     f /= f.sum()
 
     # Iterate through the state vector elements
